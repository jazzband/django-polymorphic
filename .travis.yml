--- conflicted
+++ resolved
@@ -92,12 +92,7 @@
       env: TOXENV="djangodev"
 
   allow_failures:
-<<<<<<< HEAD
-    - env: TOXENV="django111"
     - env: TOXENV="djangodev"
-=======
-    - env: DJANGO="https://github.com/django/django/tarball/master"
->>>>>>> 4134c152
 
 before_install:
 - pip install codecov coverage==3.6 tox
