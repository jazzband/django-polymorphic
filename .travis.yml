sudo: false
language: python
cache: pip
python:
  - "2.6"
  - "2.7"
  - "3.2"
  - "3.3"
  - "3.4"
  - "3.5"
  - "3.6"
env:
  - TOXENV="django14"
  - TOXENV="django15"
  - TOXENV="django16"
  - TOXENV="django17"
  - TOXENV="django18"
  - TOXENV="django19"
  - TOXENV="django110"
  - TOXENV="django111"
  - TOXENV="djangodev"

matrix:
  fast_finish: true
  exclude:
    - python: "3.6"
      env: TOXENV="django14"
    - python: "3.6"
      env: TOXENV="django15"
    - python: "3.6"
      env: TOXENV="django16"
    - python: "3.6"
      env: TOXENV="django17"
    - python: "3.6"
      env: TOXENV="django18"
    - python: "3.6"
      env: TOXENV="django19"
    - python: "3.6"
      env: TOXENV="django110"

    - python: "3.5"
      env: TOXENV="django14"
    - python: "3.5"
      env: TOXENV="django15"
    - python: "3.5"
      env: TOXENV="django16"
    - python: "3.5"
      env: TOXENV="django17"

    - python: "3.4"
      env: TOXENV="django14"
    - python: "3.4"
      env: TOXENV="django19"
    - python: "3.4"
      env: TOXENV="django110"
    - python: "3.4"
      env: TOXENV="django111"

    - python: "3.3"
      env: TOXENV="django14"
    - python: "3.3"
      env: TOXENV="django19"
    - python: "3.3"
      env: TOXENV="django110"
    - python: "3.3"
      env: TOXENV="django111"
    - python: "3.3"
      env: TOXENV="djangodev"

    - python: "3.2"
      env: TOXENV="django14"
    - python: "3.2"
      env: TOXENV="django19"
    - python: "3.2"
      env: TOXENV="django110"
    - python: "3.2"
      env: TOXENV="django111"
    - python: "3.2"
      env: TOXENV="djangodev"

    - python: "2.6"
      env: TOXENV="django17"
    - python: "2.6"
      env: TOXENV="django18"
    - python: "2.6"
      env: TOXENV="django19"
    - python: "2.6"
      env: TOXENV="django110"
    - python: "2.6"
      env: TOXENV="django111"
    - python: "2.6"
      env: TOXENV="djangodev"

  allow_failures:
<<<<<<< HEAD
    - env: DJANGO="https://github.com/django/django/tarball/master"
=======
    - env: TOXENV="djangodev"
>>>>>>> 80b80bee

before_install:
- pip install codecov coverage==3.6 tox

script:
  - tox

after_success:
- coverage xml -i
- codecov

branches:
  only:
    - master<|MERGE_RESOLUTION|>--- conflicted
+++ resolved
@@ -92,11 +92,7 @@
       env: TOXENV="djangodev"
 
   allow_failures:
-<<<<<<< HEAD
-    - env: DJANGO="https://github.com/django/django/tarball/master"
-=======
     - env: TOXENV="djangodev"
->>>>>>> 80b80bee
 
 before_install:
 - pip install codecov coverage==3.6 tox
