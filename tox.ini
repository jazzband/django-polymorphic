--- conflicted
+++ resolved
@@ -5,12 +5,9 @@
     py32-django{15,16,17,18},
     py33-django{15,16,17,18},
     py34-django{15,16,17,18,19,110,111},
-<<<<<<< HEAD
     py35-django{18,19,110,111}
-=======
     py35-django{18,19,110,111},
     py36-django{111},
->>>>>>> aefb7dab
     # py33-django-dev,
     docs,
 
@@ -23,11 +20,7 @@
     django18: Django >= 1.8, < 1.9
     django19: Django >= 1.9, < 1.10
     django110: Django >= 1.10, < 1.11
-<<<<<<< HEAD
     django111: Django >= 1.11, < 1.12
-=======
-    django111: Django == 1.11b1
->>>>>>> aefb7dab
     django-dev: https://github.com/django/django/tarball/master
 commands=
     python runtests.py
