# -*- coding: utf-8 -*-
""" Test Cases
    Please see README.rst or DOCS.rst or http://chrisglass.github.com/django_polymorphic/
"""
from __future__ import print_function
import uuid
import re
import django
try:
    from unittest import skipIf
except ImportError:
    # python<2.7
    from django.utils.unittest import skipIf
from django.db.models.query import QuerySet

from django.test import TestCase
from django.db.models import Q, Count
from django.db import models
from django.contrib.contenttypes.models import ContentType
from django.utils import six

from polymorphic.models import PolymorphicModel
from polymorphic.managers import PolymorphicManager
from polymorphic.query import PolymorphicQuerySet
from polymorphic.showfields import ShowFieldContent, ShowFieldType, ShowFieldTypeAndContent
try:
    from django.db.models import UUIDField
except ImportError:
    # django<1.8
    from polymorphic.tools_for_tests import UUIDField


class PlainA(models.Model):
    field1 = models.CharField(max_length=10)


class PlainB(PlainA):
    field2 = models.CharField(max_length=10)


class PlainC(PlainB):
    field3 = models.CharField(max_length=10)


class Model2A(ShowFieldType, PolymorphicModel):
    field1 = models.CharField(max_length=10)


class Model2B(Model2A):
    field2 = models.CharField(max_length=10)


class Model2C(Model2B):
    field3 = models.CharField(max_length=10)


class Model2D(Model2C):
    field4 = models.CharField(max_length=10)


class ModelExtraA(ShowFieldTypeAndContent, PolymorphicModel):
    field1 = models.CharField(max_length=10)


class ModelExtraB(ModelExtraA):
    field2 = models.CharField(max_length=10)


class ModelExtraC(ModelExtraB):
    field3 = models.CharField(max_length=10)


class ModelExtraExternal(models.Model):
    topic = models.CharField(max_length=10)


class ModelShow1(ShowFieldType, PolymorphicModel):
    field1 = models.CharField(max_length=10)
    m2m = models.ManyToManyField('self')


class ModelShow2(ShowFieldContent, PolymorphicModel):
    field1 = models.CharField(max_length=10)
    m2m = models.ManyToManyField('self')


class ModelShow3(ShowFieldTypeAndContent, PolymorphicModel):
    field1 = models.CharField(max_length=10)
    m2m = models.ManyToManyField('self')


class ModelShow1_plain(PolymorphicModel):
    field1 = models.CharField(max_length=10)


class ModelShow2_plain(ModelShow1_plain):
    field2 = models.CharField(max_length=10)


class Base(ShowFieldType, PolymorphicModel):
    field_b = models.CharField(max_length=10)


class ModelX(Base):
    field_x = models.CharField(max_length=10)


class ModelY(Base):
    field_y = models.CharField(max_length=10)


class Enhance_Plain(models.Model):
    field_p = models.CharField(max_length=10)


class Enhance_Base(ShowFieldTypeAndContent, PolymorphicModel):
    base_id = models.AutoField(primary_key=True)
    field_b = models.CharField(max_length=10)


class Enhance_Inherit(Enhance_Base, Enhance_Plain):
    field_i = models.CharField(max_length=10)


class RelationBase(ShowFieldTypeAndContent, PolymorphicModel):
    field_base = models.CharField(max_length=10)
    fk = models.ForeignKey('self', null=True, related_name='relationbase_set')
    m2m = models.ManyToManyField('self')


class RelationA(RelationBase):
    field_a = models.CharField(max_length=10)


class RelationB(RelationBase):
    field_b = models.CharField(max_length=10)


class RelationBC(RelationB):
    field_c = models.CharField(max_length=10)


class RelatingModel(models.Model):
    many2many = models.ManyToManyField(Model2A)


class One2OneRelatingModel(PolymorphicModel):
    one2one = models.OneToOneField(Model2A)
    field1 = models.CharField(max_length=10)


class One2OneRelatingModelDerived(One2OneRelatingModel):
    field2 = models.CharField(max_length=10)


class ModelUnderRelParent(PolymorphicModel):
    field1 = models.CharField(max_length=10)
    _private = models.CharField(max_length=10)


class ModelUnderRelChild(PolymorphicModel):
    parent = models.ForeignKey(ModelUnderRelParent, related_name='children')
    _private2 = models.CharField(max_length=10)


class MyManagerQuerySet(PolymorphicQuerySet):

    def my_queryset_foo(self):
        return self.all()  # Just a method to prove the existance of the custom queryset.


class MyManager(PolymorphicManager):
    queryset_class = MyManagerQuerySet

    def get_queryset(self):
        return super(MyManager, self).get_queryset().order_by('-field1')

    def my_queryset_foo(self):
        return self.all().my_queryset_foo()

    # Django <= 1.5 compatibility
    get_query_set = get_queryset


class ModelWithMyManager(ShowFieldTypeAndContent, Model2A):
    objects = MyManager()
    field4 = models.CharField(max_length=10)

<<<<<<< HEAD

class ModelWithMyManagerNoDefault(ShowFieldTypeAndContent, Model2A):
    objects = PolymorphicManager()
    my_objects = MyManager()
    field4 = models.CharField(max_length=10)

class ModelWithMyManagerDefault(ShowFieldTypeAndContent, Model2A):
    my_objects = MyManager()
    objects = PolymorphicManager()
    field4 = models.CharField(max_length=10)


if django.VERSION >= (1,7):
=======
if django.VERSION >= (1, 7):
>>>>>>> e9f54975
    class ModelWithMyManager2(ShowFieldTypeAndContent, Model2A):
        objects = MyManagerQuerySet.as_manager()
        field4 = models.CharField(max_length=10)


class MROBase1(ShowFieldType, PolymorphicModel):
    objects = MyManager()
    field1 = models.CharField(max_length=10)  # needed as MyManager uses it


class MROBase2(MROBase1):
    pass  # Django vanilla inheritance does not inherit MyManager as _default_manager here


class MROBase3(models.Model):
    objects = PolymorphicManager()


class MRODerived(MROBase2, MROBase3):
    pass


class ParentModelWithManager(PolymorphicModel):
    pass


class ChildModelWithManager(PolymorphicModel):
    # Also test whether foreign keys receive the manager:
    fk = models.ForeignKey(ParentModelWithManager, related_name='childmodel_set')
    objects = MyManager()


class PlainMyManagerQuerySet(QuerySet):

    def my_queryset_foo(self):
        return self.all()  # Just a method to prove the existance of the custom queryset.


class PlainMyManager(models.Manager):

    def my_queryset_foo(self):
        return self.get_queryset().my_queryset_foo()

    def get_queryset(self):
        return PlainMyManagerQuerySet(self.model, using=self._db)

    # Django <= 1.5 compatibility
    get_query_set = get_queryset


class PlainParentModelWithManager(models.Model):
    pass


class PlainChildModelWithManager(models.Model):
    fk = models.ForeignKey(PlainParentModelWithManager, related_name='childmodel_set')
    objects = PlainMyManager()


class MgrInheritA(models.Model):
    mgrA = models.Manager()
    mgrA2 = models.Manager()
    field1 = models.CharField(max_length=10)


class MgrInheritB(MgrInheritA):
    mgrB = models.Manager()
    field2 = models.CharField(max_length=10)


class MgrInheritC(ShowFieldTypeAndContent, MgrInheritB):
    pass


class BlogBase(ShowFieldTypeAndContent, PolymorphicModel):
    name = models.CharField(max_length=10)


class BlogA(BlogBase):
    info = models.CharField(max_length=10)


class BlogB(BlogBase):
    pass


class BlogEntry(ShowFieldTypeAndContent, PolymorphicModel):
    blog = models.ForeignKey(BlogA)
    text = models.CharField(max_length=10)


class BlogEntry_limit_choices_to(ShowFieldTypeAndContent, PolymorphicModel):
    blog = models.ForeignKey(BlogBase)
    text = models.CharField(max_length=10)


class ModelFieldNameTest(ShowFieldType, PolymorphicModel):
    modelfieldnametest = models.CharField(max_length=10)


class InitTestModel(ShowFieldType, PolymorphicModel):
    bar = models.CharField(max_length=100)

    def __init__(self, *args, **kwargs):
        kwargs['bar'] = self.x()
        super(InitTestModel, self).__init__(*args, **kwargs)


class InitTestModelSubclass(InitTestModel):

    def x(self):
        return 'XYZ'

# models from github issue


class Top(PolymorphicModel):
    name = models.CharField(max_length=50)

    class Meta:
        ordering = ('pk',)


class Middle(Top):
    description = models.TextField()


class Bottom(Middle):
    author = models.CharField(max_length=50)


class UUIDProject(ShowFieldTypeAndContent, PolymorphicModel):
    uuid_primary_key = UUIDField(primary_key=True, default=uuid.uuid1)
    topic = models.CharField(max_length=30)


class UUIDArtProject(UUIDProject):
    artist = models.CharField(max_length=30)


class UUIDResearchProject(UUIDProject):
    supervisor = models.CharField(max_length=30)


class UUIDPlainA(models.Model):
    uuid_primary_key = UUIDField(primary_key=True, default=uuid.uuid1)
    field1 = models.CharField(max_length=10)


class UUIDPlainB(UUIDPlainA):
    field2 = models.CharField(max_length=10)


class UUIDPlainC(UUIDPlainB):
    field3 = models.CharField(max_length=10)

# base -> proxy


class ProxyBase(PolymorphicModel):
    some_data = models.CharField(max_length=128)


class ProxyChild(ProxyBase):

    class Meta:
        proxy = True


class NonProxyChild(ProxyBase):
    name = models.CharField(max_length=10)

# base -> proxy -> real models


class ProxiedBase(ShowFieldTypeAndContent, PolymorphicModel):
    name = models.CharField(max_length=10)


class ProxyModelBase(ProxiedBase):

    class Meta:
        proxy = True


class ProxyModelA(ProxyModelBase):
    field1 = models.CharField(max_length=10)


class ProxyModelB(ProxyModelBase):
    field2 = models.CharField(max_length=10)


# test bad field name
# class TestBadFieldModel(ShowFieldType, PolymorphicModel):
#    instance_of = models.CharField(max_length=10)

# validation error: "polymorphic.relatednameclash: Accessor for field 'polymorphic_ctype' clashes
# with related field 'ContentType.relatednameclash_set'." (reported by Andrew Ingram)
# fixed with related_name
class RelatedNameClash(ShowFieldType, PolymorphicModel):
    ctype = models.ForeignKey(ContentType, null=True, editable=False)

# class with a parent_link to superclass, and a related_name back to subclass


class TestParentLinkAndRelatedName(ModelShow1_plain):
    superclass = models.OneToOneField(ModelShow1_plain, parent_link=True, related_name='related_name_subclass')


class CustomPkBase(ShowFieldTypeAndContent, PolymorphicModel):
    b = models.CharField(max_length=1)


class CustomPkInherit(CustomPkBase):
    custom_id = models.AutoField(primary_key=True)
    i = models.CharField(max_length=1)


class PolymorphicTests(TestCase):
    """
    The test suite
    """

    def test_annotate_aggregate_order(self):
        # create a blog of type BlogA
        # create two blog entries in BlogA
        # create some blogs of type BlogB to make the BlogBase table data really polymorphic
        blog = BlogA.objects.create(name='B1', info='i1')
        blog.blogentry_set.create(text='bla')
        BlogEntry.objects.create(blog=blog, text='bla2')
        BlogB.objects.create(name='Bb1')
        BlogB.objects.create(name='Bb2')
        BlogB.objects.create(name='Bb3')

        qs = BlogBase.objects.annotate(entrycount=Count('BlogA___blogentry'))
        self.assertEqual(len(qs), 4)

        for o in qs:
            if o.name == 'B1':
                self.assertEqual(o.entrycount, 2)
            else:
                self.assertEqual(o.entrycount, 0)

        x = BlogBase.objects.aggregate(entrycount=Count('BlogA___blogentry'))
        self.assertEqual(x['entrycount'], 2)

        # create some more blogs for next test
        BlogA.objects.create(name='B2', info='i2')
        BlogA.objects.create(name='B3', info='i3')
        BlogA.objects.create(name='B4', info='i4')
        BlogA.objects.create(name='B5', info='i5')

        # test ordering for field in all entries
        expected = '''
[ <BlogB: id 4, name (CharField) "Bb3">,
  <BlogB: id 3, name (CharField) "Bb2">,
  <BlogB: id 2, name (CharField) "Bb1">,
  <BlogA: id 8, name (CharField) "B5", info (CharField) "i5">,
  <BlogA: id 7, name (CharField) "B4", info (CharField) "i4">,
  <BlogA: id 6, name (CharField) "B3", info (CharField) "i3">,
  <BlogA: id 5, name (CharField) "B2", info (CharField) "i2">,
  <BlogA: id 1, name (CharField) "B1", info (CharField) "i1"> ]'''
        x = '\n' + repr(BlogBase.objects.order_by('-name'))
        self.assertEqual(x, expected)

        # test ordering for field in one subclass only
        # MySQL and SQLite return this order
        expected1 = '''
[ <BlogA: id 8, name (CharField) "B5", info (CharField) "i5">,
  <BlogA: id 7, name (CharField) "B4", info (CharField) "i4">,
  <BlogA: id 6, name (CharField) "B3", info (CharField) "i3">,
  <BlogA: id 5, name (CharField) "B2", info (CharField) "i2">,
  <BlogA: id 1, name (CharField) "B1", info (CharField) "i1">,
  <BlogB: id 2, name (CharField) "Bb1">,
  <BlogB: id 3, name (CharField) "Bb2">,
  <BlogB: id 4, name (CharField) "Bb3"> ]'''

        # PostgreSQL returns this order
        expected2 = '''
[ <BlogB: id 2, name (CharField) "Bb1">,
  <BlogB: id 3, name (CharField) "Bb2">,
  <BlogB: id 4, name (CharField) "Bb3">,
  <BlogA: id 8, name (CharField) "B5", info (CharField) "i5">,
  <BlogA: id 7, name (CharField) "B4", info (CharField) "i4">,
  <BlogA: id 6, name (CharField) "B3", info (CharField) "i3">,
  <BlogA: id 5, name (CharField) "B2", info (CharField) "i2">,
  <BlogA: id 1, name (CharField) "B1", info (CharField) "i1"> ]'''

        x = '\n' + repr(BlogBase.objects.order_by('-BlogA___info'))
        self.assertTrue(x == expected1 or x == expected2)

    def test_limit_choices_to(self):
        """
        this is not really a testcase, as limit_choices_to only affects the Django admin
        """
        # create a blog of type BlogA
        blog_a = BlogA.objects.create(name='aa', info='aa')
        blog_b = BlogB.objects.create(name='bb')
        # create two blog entries
        entry1 = BlogEntry_limit_choices_to.objects.create(blog=blog_b, text='bla2')
        entry2 = BlogEntry_limit_choices_to.objects.create(blog=blog_b, text='bla2')

    def test_primary_key_custom_field_problem(self):
        """
        object retrieval problem occuring with some custom primary key fields (UUIDField as test case)
        """
        UUIDProject.objects.create(topic="John's gathering")
        UUIDArtProject.objects.create(topic="Sculpting with Tim", artist="T. Turner")
        UUIDResearchProject.objects.create(topic="Swallow Aerodynamics", supervisor="Dr. Winter")

        qs = UUIDProject.objects.all()
        ol = list(qs)
        a = qs[0]
        b = qs[1]
        c = qs[2]
        self.assertEqual(len(qs), 3)
        self.assertIsInstance(a.uuid_primary_key, uuid.UUID)
        self.assertIsInstance(a.pk, uuid.UUID)

        res = re.sub(' "(.*?)..", topic', ', topic', repr(qs))
        res_exp = """[ <UUIDProject: uuid_primary_key (UUIDField/pk), topic (CharField) "John's gathering">,
  <UUIDArtProject: uuid_primary_key (UUIDField/pk), topic (CharField) "Sculpting with Tim", artist (CharField) "T. Turner">,
  <UUIDResearchProject: uuid_primary_key (UUIDField/pk), topic (CharField) "Swallow Aerodynamics", supervisor (CharField) "Dr. Winter"> ]"""
        self.assertEqual(res, res_exp)

        a = UUIDPlainA.objects.create(field1='A1')
        b = UUIDPlainB.objects.create(field1='B1', field2='B2')
        c = UUIDPlainC.objects.create(field1='C1', field2='C2', field3='C3')
        qs = UUIDPlainA.objects.all()
        # Test that primary key values are valid UUIDs
        self.assertEqual(uuid.UUID("urn:uuid:%s" % a.pk, version=1), a.pk)
        self.assertEqual(uuid.UUID("urn:uuid:%s" % c.pk, version=1), c.pk)

    def create_model2abcd(self):
        """
        Create the chain of objects of Model2,
        this is reused in various tests.
        """
        Model2A.objects.create(field1='A1')
        Model2B.objects.create(field1='B1', field2='B2')
        Model2C.objects.create(field1='C1', field2='C2', field3='C3')
        Model2D.objects.create(field1='D1', field2='D2', field3='D3', field4='D4')

    def test_simple_inheritance(self):
        self.create_model2abcd()

        objects = list(Model2A.objects.all())
        self.assertEqual(repr(objects[0]), '<Model2A: id 1, field1 (CharField)>')
        self.assertEqual(repr(objects[1]), '<Model2B: id 2, field1 (CharField), field2 (CharField)>')
        self.assertEqual(repr(objects[2]), '<Model2C: id 3, field1 (CharField), field2 (CharField), field3 (CharField)>')
        self.assertEqual(repr(objects[3]), '<Model2D: id 4, field1 (CharField), field2 (CharField), field3 (CharField), field4 (CharField)>')

    def test_manual_get_real_instance(self):
        self.create_model2abcd()

        o = Model2A.objects.non_polymorphic().get(field1='C1')
        self.assertEqual(repr(o.get_real_instance()), '<Model2C: id 3, field1 (CharField), field2 (CharField), field3 (CharField)>')

    def test_non_polymorphic(self):
        self.create_model2abcd()

        objects = list(Model2A.objects.all().non_polymorphic())
        self.assertEqual(repr(objects[0]), '<Model2A: id 1, field1 (CharField)>')
        self.assertEqual(repr(objects[1]), '<Model2A: id 2, field1 (CharField)>')
        self.assertEqual(repr(objects[2]), '<Model2A: id 3, field1 (CharField)>')
        self.assertEqual(repr(objects[3]), '<Model2A: id 4, field1 (CharField)>')

    def test_get_real_instances(self):
        self.create_model2abcd()
        qs = Model2A.objects.all().non_polymorphic()

        # from queryset
        objects = qs.get_real_instances()
        self.assertEqual(repr(objects[0]), '<Model2A: id 1, field1 (CharField)>')
        self.assertEqual(repr(objects[1]), '<Model2B: id 2, field1 (CharField), field2 (CharField)>')
        self.assertEqual(repr(objects[2]), '<Model2C: id 3, field1 (CharField), field2 (CharField), field3 (CharField)>')
        self.assertEqual(repr(objects[3]), '<Model2D: id 4, field1 (CharField), field2 (CharField), field3 (CharField), field4 (CharField)>')

        # from a manual list
        objects = Model2A.objects.get_real_instances(list(qs))
        self.assertEqual(repr(objects[0]), '<Model2A: id 1, field1 (CharField)>')
        self.assertEqual(repr(objects[1]), '<Model2B: id 2, field1 (CharField), field2 (CharField)>')
        self.assertEqual(repr(objects[2]), '<Model2C: id 3, field1 (CharField), field2 (CharField), field3 (CharField)>')
        self.assertEqual(repr(objects[3]), '<Model2D: id 4, field1 (CharField), field2 (CharField), field3 (CharField), field4 (CharField)>')

    def test_translate_polymorphic_q_object(self):
        self.create_model2abcd()

        q = Model2A.translate_polymorphic_Q_object(Q(instance_of=Model2C))
        objects = Model2A.objects.filter(q)
        self.assertEqual(repr(objects[0]), '<Model2C: id 3, field1 (CharField), field2 (CharField), field3 (CharField)>')
        self.assertEqual(repr(objects[1]), '<Model2D: id 4, field1 (CharField), field2 (CharField), field3 (CharField), field4 (CharField)>')

    def test_base_manager(self):
        def show_base_manager(model):
            return "{0} {1}".format(
                repr(type(model._base_manager)),
                repr(model._base_manager.model)
            )

        self.assertEqual(show_base_manager(PlainA), "<class 'django.db.models.manager.Manager'> <class 'polymorphic.tests.PlainA'>")
        self.assertEqual(show_base_manager(PlainB), "<class 'django.db.models.manager.Manager'> <class 'polymorphic.tests.PlainB'>")
        self.assertEqual(show_base_manager(PlainC), "<class 'django.db.models.manager.Manager'> <class 'polymorphic.tests.PlainC'>")

        self.assertEqual(show_base_manager(Model2A), "<class 'polymorphic.managers.PolymorphicManager'> <class 'polymorphic.tests.Model2A'>")
        self.assertEqual(show_base_manager(Model2B), "<class 'django.db.models.manager.Manager'> <class 'polymorphic.tests.Model2B'>")
        self.assertEqual(show_base_manager(Model2C), "<class 'django.db.models.manager.Manager'> <class 'polymorphic.tests.Model2C'>")

        self.assertEqual(show_base_manager(One2OneRelatingModel), "<class 'polymorphic.managers.PolymorphicManager'> <class 'polymorphic.tests.One2OneRelatingModel'>")
        self.assertEqual(show_base_manager(One2OneRelatingModelDerived), "<class 'django.db.models.manager.Manager'> <class 'polymorphic.tests.One2OneRelatingModelDerived'>")

    def test_instance_default_manager(self):
        def show_default_manager(instance):
            return "{0} {1}".format(
                repr(type(instance._default_manager)),
                repr(instance._default_manager.model)
            )

        plain_a = PlainA(field1='C1')
        plain_b = PlainB(field2='C1')
        plain_c = PlainC(field3='C1')

        model_2a = Model2A(field1='C1')
        model_2b = Model2B(field2='C1')
        model_2c = Model2C(field3='C1')

        self.assertEqual(show_default_manager(plain_a), "<class 'django.db.models.manager.Manager'> <class 'polymorphic.tests.PlainA'>")
        self.assertEqual(show_default_manager(plain_b), "<class 'django.db.models.manager.Manager'> <class 'polymorphic.tests.PlainB'>")
        self.assertEqual(show_default_manager(plain_c), "<class 'django.db.models.manager.Manager'> <class 'polymorphic.tests.PlainC'>")

        self.assertEqual(show_default_manager(model_2a), "<class 'polymorphic.managers.PolymorphicManager'> <class 'polymorphic.tests.Model2A'>")
        self.assertEqual(show_default_manager(model_2b), "<class 'polymorphic.managers.PolymorphicManager'> <class 'polymorphic.tests.Model2B'>")
        self.assertEqual(show_default_manager(model_2c), "<class 'polymorphic.managers.PolymorphicManager'> <class 'polymorphic.tests.Model2C'>")

    def test_foreignkey_field(self):
        self.create_model2abcd()

        object2a = Model2A.base_objects.get(field1='C1')
        self.assertEqual(repr(object2a.model2b), '<Model2B: id 3, field1 (CharField), field2 (CharField)>')

        object2b = Model2B.base_objects.get(field1='C1')
        self.assertEqual(repr(object2b.model2c), '<Model2C: id 3, field1 (CharField), field2 (CharField), field3 (CharField)>')

    def test_onetoone_field(self):
        self.create_model2abcd()

        a = Model2A.base_objects.get(field1='C1')
        b = One2OneRelatingModelDerived.objects.create(one2one=a, field1='f1', field2='f2')

        # this result is basically wrong, probably due to Django cacheing (we used base_objects), but should not be a problem
        self.assertEqual(repr(b.one2one), '<Model2A: id 3, field1 (CharField)>')

        c = One2OneRelatingModelDerived.objects.get(field1='f1')
        self.assertEqual(repr(c.one2one), '<Model2C: id 3, field1 (CharField), field2 (CharField), field3 (CharField)>')
        self.assertEqual(repr(a.one2onerelatingmodel), '<One2OneRelatingModelDerived: One2OneRelatingModelDerived object>')

    def test_manytomany_field(self):
        # Model 1
        o = ModelShow1.objects.create(field1='abc')
        o.m2m.add(o)
        o.save()
        self.assertEqual(repr(ModelShow1.objects.all()), '[ <ModelShow1: id 1, field1 (CharField), m2m (ManyToManyField)> ]')

        # Model 2
        o = ModelShow2.objects.create(field1='abc')
        o.m2m.add(o)
        o.save()
        self.assertEqual(repr(ModelShow2.objects.all()), '[ <ModelShow2: id 1, field1 "abc", m2m 1> ]')

        # Model 3
        o = ModelShow3.objects.create(field1='abc')
        o.m2m.add(o)
        o.save()
        self.assertEqual(repr(ModelShow3.objects.all()), '[ <ModelShow3: id 1, field1 (CharField) "abc", m2m (ManyToManyField) 1> ]')
        self.assertEqual(repr(ModelShow1.objects.all().annotate(Count('m2m'))), '[ <ModelShow1: id 1, field1 (CharField), m2m (ManyToManyField) - Ann: m2m__count (int)> ]')
        self.assertEqual(repr(ModelShow2.objects.all().annotate(Count('m2m'))), '[ <ModelShow2: id 1, field1 "abc", m2m 1 - Ann: m2m__count 1> ]')
        self.assertEqual(repr(ModelShow3.objects.all().annotate(Count('m2m'))), '[ <ModelShow3: id 1, field1 (CharField) "abc", m2m (ManyToManyField) 1 - Ann: m2m__count (int) 1> ]')

        # no pretty printing
        ModelShow1_plain.objects.create(field1='abc')
        ModelShow2_plain.objects.create(field1='abc', field2='def')
        self.assertEqual(repr(ModelShow1_plain.objects.all()), '[<ModelShow1_plain: ModelShow1_plain object>, <ModelShow2_plain: ModelShow2_plain object>]')

    def test_extra_method(self):
        self.create_model2abcd()

        objects = list(Model2A.objects.extra(where=['id IN (2, 3)']))
        self.assertEqual(repr(objects[0]), '<Model2B: id 2, field1 (CharField), field2 (CharField)>')
        self.assertEqual(repr(objects[1]), '<Model2C: id 3, field1 (CharField), field2 (CharField), field3 (CharField)>')

        objects = Model2A.objects.extra(select={"select_test": "field1 = 'A1'"}, where=["field1 = 'A1' OR field1 = 'B1'"], order_by=['-id'])
        self.assertEqual(repr(objects[0]), '<Model2B: id 2, field1 (CharField), field2 (CharField) - Extra: select_test (int)>')
        self.assertEqual(repr(objects[1]), '<Model2A: id 1, field1 (CharField) - Extra: select_test (int)>')
        self.assertEqual(len(objects), 2)   # Placed after the other tests, only verifying whether there are no more additional objects.

        ModelExtraA.objects.create(field1='A1')
        ModelExtraB.objects.create(field1='B1', field2='B2')
        ModelExtraC.objects.create(field1='C1', field2='C2', field3='C3')
        ModelExtraExternal.objects.create(topic='extra1')
        ModelExtraExternal.objects.create(topic='extra2')
        ModelExtraExternal.objects.create(topic='extra3')
        objects = ModelExtraA.objects.extra(tables=["polymorphic_modelextraexternal"], select={"topic": "polymorphic_modelextraexternal.topic"}, where=["polymorphic_modelextraa.id = polymorphic_modelextraexternal.id"])
        if six.PY3:
            self.assertEqual(repr(objects[0]), '<ModelExtraA: id 1, field1 (CharField) "A1" - Extra: topic (str) "extra1">')
            self.assertEqual(repr(objects[1]), '<ModelExtraB: id 2, field1 (CharField) "B1", field2 (CharField) "B2" - Extra: topic (str) "extra2">')
            self.assertEqual(repr(objects[2]), '<ModelExtraC: id 3, field1 (CharField) "C1", field2 (CharField) "C2", field3 (CharField) "C3" - Extra: topic (str) "extra3">')
        else:
            self.assertEqual(repr(objects[0]), '<ModelExtraA: id 1, field1 (CharField) "A1" - Extra: topic (unicode) "extra1">')
            self.assertEqual(repr(objects[1]), '<ModelExtraB: id 2, field1 (CharField) "B1", field2 (CharField) "B2" - Extra: topic (unicode) "extra2">')
            self.assertEqual(repr(objects[2]), '<ModelExtraC: id 3, field1 (CharField) "C1", field2 (CharField) "C2", field3 (CharField) "C3" - Extra: topic (unicode) "extra3">')
        self.assertEqual(len(objects), 3)

    def test_instance_of_filter(self):
        self.create_model2abcd()

        objects = Model2A.objects.instance_of(Model2B)
        self.assertEqual(repr(objects[0]), '<Model2B: id 2, field1 (CharField), field2 (CharField)>')
        self.assertEqual(repr(objects[1]), '<Model2C: id 3, field1 (CharField), field2 (CharField), field3 (CharField)>')
        self.assertEqual(repr(objects[2]), '<Model2D: id 4, field1 (CharField), field2 (CharField), field3 (CharField), field4 (CharField)>')
        self.assertEqual(len(objects), 3)

        objects = Model2A.objects.filter(instance_of=Model2B)
        self.assertEqual(repr(objects[0]), '<Model2B: id 2, field1 (CharField), field2 (CharField)>')
        self.assertEqual(repr(objects[1]), '<Model2C: id 3, field1 (CharField), field2 (CharField), field3 (CharField)>')
        self.assertEqual(repr(objects[2]), '<Model2D: id 4, field1 (CharField), field2 (CharField), field3 (CharField), field4 (CharField)>')
        self.assertEqual(len(objects), 3)

        objects = Model2A.objects.filter(Q(instance_of=Model2B))
        self.assertEqual(repr(objects[0]), '<Model2B: id 2, field1 (CharField), field2 (CharField)>')
        self.assertEqual(repr(objects[1]), '<Model2C: id 3, field1 (CharField), field2 (CharField), field3 (CharField)>')
        self.assertEqual(repr(objects[2]), '<Model2D: id 4, field1 (CharField), field2 (CharField), field3 (CharField), field4 (CharField)>')
        self.assertEqual(len(objects), 3)

        objects = Model2A.objects.not_instance_of(Model2B)
        self.assertEqual(repr(objects[0]), '<Model2A: id 1, field1 (CharField)>')
        self.assertEqual(len(objects), 1)

    def test_polymorphic___filter(self):
        self.create_model2abcd()

        objects = Model2A.objects.filter(Q(Model2B___field2='B2') | Q(Model2C___field3='C3'))
        self.assertEqual(len(objects), 2)
        self.assertEqual(repr(objects[0]), '<Model2B: id 2, field1 (CharField), field2 (CharField)>')
        self.assertEqual(repr(objects[1]), '<Model2C: id 3, field1 (CharField), field2 (CharField), field3 (CharField)>')

    def test_polymorphic___filter_field(self):
        p = ModelUnderRelParent.objects.create(_private=True, field1='AA')
        ModelUnderRelChild.objects.create(parent=p, _private2=True)

        # The "___" filter should also parse to "parent" -> "_private" as fallback.
        objects = ModelUnderRelChild.objects.filter(parent___private=True)
        self.assertEqual(len(objects), 1)

    def test_polymorphic___filter_reverse_field(self):
        p = ModelUnderRelParent.objects.create(_private=True, field1='BB')
        ModelUnderRelChild.objects.create(parent=p, _private2=True)

        # Also test for reverse relations
        objects = ModelUnderRelParent.objects.filter(children___private2=True)
        self.assertEqual(len(objects), 1)

    def test_delete(self):
        self.create_model2abcd()

        oa = Model2A.objects.get(id=2)
        self.assertEqual(repr(oa), '<Model2B: id 2, field1 (CharField), field2 (CharField)>')
        self.assertEqual(Model2A.objects.count(), 4)

        oa.delete()
        objects = Model2A.objects.all()
        self.assertEqual(repr(objects[0]), '<Model2A: id 1, field1 (CharField)>')
        self.assertEqual(repr(objects[1]), '<Model2C: id 3, field1 (CharField), field2 (CharField), field3 (CharField)>')
        self.assertEqual(repr(objects[2]), '<Model2D: id 4, field1 (CharField), field2 (CharField), field3 (CharField), field4 (CharField)>')
        self.assertEqual(len(objects), 3)

    def test_combine_querysets(self):
        ModelX.objects.create(field_x='x')
        ModelY.objects.create(field_y='y')

        qs = Base.objects.instance_of(ModelX) | Base.objects.instance_of(ModelY)
        self.assertEqual(repr(qs[0]), '<ModelX: id 1, field_b (CharField), field_x (CharField)>')
        self.assertEqual(repr(qs[1]), '<ModelY: id 2, field_b (CharField), field_y (CharField)>')
        self.assertEqual(len(qs), 2)

    def test_multiple_inheritance(self):
        # multiple inheritance, subclassing third party models (mix PolymorphicModel with models.Model)

        Enhance_Base.objects.create(field_b='b-base')
        Enhance_Inherit.objects.create(field_b='b-inherit', field_p='p', field_i='i')

        qs = Enhance_Base.objects.all()
        self.assertEqual(len(qs), 2)
        self.assertEqual(repr(qs[0]), '<Enhance_Base: base_id (AutoField/pk) 1, field_b (CharField) "b-base">')
        self.assertEqual(repr(qs[1]), '<Enhance_Inherit: base_id (AutoField/pk) 2, field_b (CharField) "b-inherit", id 1, field_p (CharField) "p", field_i (CharField) "i">')

    def test_relation_base(self):
        # ForeignKey, ManyToManyField
        obase = RelationBase.objects.create(field_base='base')
        oa = RelationA.objects.create(field_base='A1', field_a='A2', fk=obase)
        ob = RelationB.objects.create(field_base='B1', field_b='B2', fk=oa)
        oc = RelationBC.objects.create(field_base='C1', field_b='C2', field_c='C3', fk=oa)
        oa.m2m.add(oa)
        oa.m2m.add(ob)

        objects = RelationBase.objects.all()
        self.assertEqual(repr(objects[0]), '<RelationBase: id 1, field_base (CharField) "base", fk (ForeignKey) None, m2m (ManyToManyField) 0>')
        self.assertEqual(repr(objects[1]), '<RelationA: id 2, field_base (CharField) "A1", fk (ForeignKey) RelationBase, field_a (CharField) "A2", m2m (ManyToManyField) 2>')
        self.assertEqual(repr(objects[2]), '<RelationB: id 3, field_base (CharField) "B1", fk (ForeignKey) RelationA, field_b (CharField) "B2", m2m (ManyToManyField) 1>')
        self.assertEqual(repr(objects[3]), '<RelationBC: id 4, field_base (CharField) "C1", fk (ForeignKey) RelationA, field_b (CharField) "C2", field_c (CharField) "C3", m2m (ManyToManyField) 0>')
        self.assertEqual(len(objects), 4)

        oa = RelationBase.objects.get(id=2)
        self.assertEqual(repr(oa.fk), '<RelationBase: id 1, field_base (CharField) "base", fk (ForeignKey) None, m2m (ManyToManyField) 0>')

        objects = oa.relationbase_set.all()
        self.assertEqual(repr(objects[0]), '<RelationB: id 3, field_base (CharField) "B1", fk (ForeignKey) RelationA, field_b (CharField) "B2", m2m (ManyToManyField) 1>')
        self.assertEqual(repr(objects[1]), '<RelationBC: id 4, field_base (CharField) "C1", fk (ForeignKey) RelationA, field_b (CharField) "C2", field_c (CharField) "C3", m2m (ManyToManyField) 0>')
        self.assertEqual(len(objects), 2)

        ob = RelationBase.objects.get(id=3)
        self.assertEqual(repr(ob.fk), '<RelationA: id 2, field_base (CharField) "A1", fk (ForeignKey) RelationBase, field_a (CharField) "A2", m2m (ManyToManyField) 2>')

        oa = RelationA.objects.get()
        objects = oa.m2m.all()
        self.assertEqual(repr(objects[0]), '<RelationA: id 2, field_base (CharField) "A1", fk (ForeignKey) RelationBase, field_a (CharField) "A2", m2m (ManyToManyField) 2>')
        self.assertEqual(repr(objects[1]), '<RelationB: id 3, field_base (CharField) "B1", fk (ForeignKey) RelationA, field_b (CharField) "B2", m2m (ManyToManyField) 1>')
        self.assertEqual(len(objects), 2)

    def test_user_defined_manager(self):
        self.create_model2abcd()
        ModelWithMyManager.objects.create(field1='D1a', field4='D4a')
        ModelWithMyManager.objects.create(field1='D1b', field4='D4b')

        objects = ModelWithMyManager.objects.all()   # MyManager should reverse the sorting of field1
        self.assertEqual(repr(objects[0]), '<ModelWithMyManager: id 6, field1 (CharField) "D1b", field4 (CharField) "D4b">')
        self.assertEqual(repr(objects[1]), '<ModelWithMyManager: id 5, field1 (CharField) "D1a", field4 (CharField) "D4a">')
        self.assertEqual(len(objects), 2)

        self.assertIs(type(ModelWithMyManager.objects), MyManager)
        self.assertIs(type(ModelWithMyManager._default_manager), MyManager)
        self.assertIs(type(ModelWithMyManager.base_objects), models.Manager)

<<<<<<< HEAD
    def test_user_defined_manager_as_secondary(self):
        self.create_model2abcd()
        ModelWithMyManagerNoDefault.objects.create(field1='D1a', field4='D4a')
        ModelWithMyManagerNoDefault.objects.create(field1='D1b', field4='D4b')

        objects = ModelWithMyManagerNoDefault.my_objects.all()   # MyManager should reverse the sorting of field1
        self.assertEqual(repr(objects[0]), '<ModelWithMyManagerNoDefault: id 6, field1 (CharField) "D1b", field4 (CharField) "D4b">')
        self.assertEqual(repr(objects[1]), '<ModelWithMyManagerNoDefault: id 5, field1 (CharField) "D1a", field4 (CharField) "D4a">')
        self.assertEqual(len(objects), 2)

        self.assertIs(type(ModelWithMyManagerNoDefault.my_objects), MyManager)
        self.assertIs(type(ModelWithMyManagerNoDefault.objects), PolymorphicManager)
        self.assertIs(type(ModelWithMyManagerNoDefault._default_manager), PolymorphicManager)
        self.assertIs(type(ModelWithMyManagerNoDefault.base_objects), models.Manager)

    def test_user_objects_manager_as_secondary(self):
        self.create_model2abcd()
        ModelWithMyManagerDefault.objects.create(field1='D1a', field4='D4a')
        ModelWithMyManagerDefault.objects.create(field1='D1b', field4='D4b')

        self.assertIs(type(ModelWithMyManagerDefault.my_objects), MyManager)
        self.assertIs(type(ModelWithMyManagerDefault.objects), PolymorphicManager)
        self.assertIs(type(ModelWithMyManagerDefault._default_manager), MyManager)
        self.assertIs(type(ModelWithMyManagerDefault.base_objects), models.Manager)

    @skipIf(django.VERSION < (1,7), "This test needs Django 1.7+")
=======
    @skipIf(django.VERSION < (1, 7), "This test needs Django 1.7+")
>>>>>>> e9f54975
    def test_user_defined_queryset_as_manager(self):
        self.create_model2abcd()
        ModelWithMyManager2.objects.create(field1='D1a', field4='D4a')
        ModelWithMyManager2.objects.create(field1='D1b', field4='D4b')

        objects = ModelWithMyManager2.objects.all()
        self.assertEqual(repr(objects[0]), '<ModelWithMyManager2: id 5, field1 (CharField) "D1a", field4 (CharField) "D4a">')
        self.assertEqual(repr(objects[1]), '<ModelWithMyManager2: id 6, field1 (CharField) "D1b", field4 (CharField) "D4b">')
        self.assertEqual(len(objects), 2)

        self.assertEqual(type(ModelWithMyManager2.objects).__name__, 'PolymorphicManagerFromMyManagerQuerySet')
        self.assertEqual(type(ModelWithMyManager2._default_manager).__name__, 'PolymorphicManagerFromMyManagerQuerySet')
        self.assertIs(type(ModelWithMyManager2.base_objects), models.Manager)

    def test_manager_inheritance(self):
        # by choice of MRO, should be MyManager from MROBase1.
        self.assertIs(type(MRODerived.objects), MyManager)

        # check for correct default manager
        self.assertIs(type(MROBase1._default_manager), MyManager)

        # Django vanilla inheritance does not inherit MyManager as _default_manager here
        self.assertIs(type(MROBase2._default_manager), MyManager)

    def test_queryset_assignment(self):
        # This is just a consistency check for now, testing standard Django behavior.
        parent = PlainParentModelWithManager.objects.create()
        child = PlainChildModelWithManager.objects.create(fk=parent)
        self.assertIs(type(PlainParentModelWithManager._default_manager), models.Manager)
        self.assertIs(type(PlainChildModelWithManager._default_manager), PlainMyManager)
        self.assertIs(type(PlainChildModelWithManager.objects), PlainMyManager)
        self.assertIs(type(PlainChildModelWithManager.objects.all()), PlainMyManagerQuerySet)

        # A related set is created using the model's _default_manager, so does gain extra methods.
        self.assertIs(type(parent.childmodel_set.my_queryset_foo()), PlainMyManagerQuerySet)

        # For polymorphic models, the same should happen.
        parent = ParentModelWithManager.objects.create()
        child = ChildModelWithManager.objects.create(fk=parent)
        self.assertIs(type(ParentModelWithManager._default_manager), PolymorphicManager)
        self.assertIs(type(ChildModelWithManager._default_manager), MyManager)
        self.assertIs(type(ChildModelWithManager.objects), MyManager)
        self.assertIs(type(ChildModelWithManager.objects.my_queryset_foo()), MyManagerQuerySet)

        # A related set is created using the model's _default_manager, so does gain extra methods.
        self.assertIs(type(parent.childmodel_set.my_queryset_foo()), MyManagerQuerySet)

    def test_proxy_models(self):
        # prepare some data
        for data in ('bleep bloop', 'I am a', 'computer'):
            ProxyChild.objects.create(some_data=data)

        # this caches ContentType queries so they don't interfere with our query counts later
        list(ProxyBase.objects.all())

        # one query per concrete class
        with self.assertNumQueries(1):
            items = list(ProxyBase.objects.all())

        self.assertIsInstance(items[0], ProxyChild)

    def test_proxy_get_real_instance_class(self):
        """
        The call to ``get_real_instance()`` also checks whether the returned model is of the correct type.
        This unit test guards that this check is working properly. For instance,
        proxy child models need to be handled separately.
        """
        name = "Item1"
        nonproxychild = NonProxyChild.objects.create(name=name)

        pb = ProxyBase.objects.get(id=1)
        self.assertEqual(pb.get_real_instance_class(), NonProxyChild)
        self.assertEqual(pb.get_real_instance(), nonproxychild)
        self.assertEqual(pb.name, name)

        pbm = ProxyChild.objects.get(id=1)
        self.assertEqual(pbm.get_real_instance_class(), NonProxyChild)
        self.assertEqual(pbm.get_real_instance(), nonproxychild)
        self.assertEqual(pbm.name, name)

    def test_content_types_for_proxy_models(self):
        """Checks if ContentType is capable of returning proxy models."""
        from django.db.models import Model
        from django.contrib.contenttypes.models import ContentType

        ct = ContentType.objects.get_for_model(ProxyChild, for_concrete_model=False)
        self.assertEqual(ProxyChild, ct.model_class())

    def test_proxy_model_inheritance(self):
        """
        Polymorphic abilities should also work when the base model is a proxy object.
        """
        # The managers should point to the proper objects.
        # otherwise, the whole excersise is pointless.
        self.assertEqual(ProxiedBase.objects.model, ProxiedBase)
        self.assertEqual(ProxyModelBase.objects.model, ProxyModelBase)
        self.assertEqual(ProxyModelA.objects.model, ProxyModelA)
        self.assertEqual(ProxyModelB.objects.model, ProxyModelB)

        # Create objects
        ProxyModelA.objects.create(name="object1")
        ProxyModelB.objects.create(name="object2", field2="bb")

        # Getting single objects
        object1 = ProxyModelBase.objects.get(name='object1')
        object2 = ProxyModelBase.objects.get(name='object2')
        self.assertEqual(repr(object1), '<ProxyModelA: id 1, name (CharField) "object1", field1 (CharField) "">')
        self.assertEqual(repr(object2), '<ProxyModelB: id 2, name (CharField) "object2", field2 (CharField) "bb">')
        self.assertIsInstance(object1, ProxyModelA)
        self.assertIsInstance(object2, ProxyModelB)

        # Same for lists
        objects = list(ProxyModelBase.objects.all().order_by('name'))
        self.assertEqual(repr(objects[0]), '<ProxyModelA: id 1, name (CharField) "object1", field1 (CharField) "">')
        self.assertEqual(repr(objects[1]), '<ProxyModelB: id 2, name (CharField) "object2", field2 (CharField) "bb">')
        self.assertIsInstance(objects[0], ProxyModelA)
        self.assertIsInstance(objects[1], ProxyModelB)

    def test_custom_pk(self):
        CustomPkBase.objects.create(b='b')
        CustomPkInherit.objects.create(b='b', i='i')
        qs = CustomPkBase.objects.all()
        self.assertEqual(len(qs), 2)
        self.assertEqual(repr(qs[0]), '<CustomPkBase: id 1, b (CharField) "b">')
        self.assertEqual(repr(qs[1]), '<CustomPkInherit: id 2, b (CharField) "b", custom_id (AutoField/pk) 1, i (CharField) "i">')

    def test_fix_getattribute(self):
        # fixed issue in PolymorphicModel.__getattribute__: field name same as model name
        o = ModelFieldNameTest.objects.create(modelfieldnametest='1')
        self.assertEqual(repr(o), '<ModelFieldNameTest: id 1, modelfieldnametest (CharField)>')

        # if subclass defined __init__ and accessed class members,
        # __getattribute__ had a problem: "...has no attribute 'sub_and_superclass_dict'"
        o = InitTestModelSubclass.objects.create()
        self.assertEqual(o.bar, 'XYZ')

    def test_parent_link_and_related_name(self):
        t = TestParentLinkAndRelatedName(field1="TestParentLinkAndRelatedName")
        t.save()
        p = ModelShow1_plain.objects.get(field1="TestParentLinkAndRelatedName")

        # check that p is equal to the
        self.assertIsInstance(p, TestParentLinkAndRelatedName)
        self.assertEqual(p, t)

        # check that the accessors to parent and sublass work correctly and return the right object
        p = ModelShow1_plain.objects.non_polymorphic().get(field1="TestParentLinkAndRelatedName")
        self.assertNotEqual(p, t)  # p should be Plain1 and t TestParentLinkAndRelatedName, so not equal
        self.assertEqual(p, t.superclass)
        self.assertEqual(p.related_name_subclass, t)

        # test that we can delete the object
        t.delete()


class RegressionTests(TestCase):

    def test_for_query_result_incomplete_with_inheritance(self):
        """ https://github.com/bconstantin/django_polymorphic/issues/15 """

        top = Top()
        top.save()
        middle = Middle()
        middle.save()
        bottom = Bottom()
        bottom.save()

        expected_queryset = [top, middle, bottom]
        self.assertQuerysetEqual(Top.objects.all(), [repr(r) for r in expected_queryset])

        expected_queryset = [middle, bottom]
        self.assertQuerysetEqual(Middle.objects.all(), [repr(r) for r in expected_queryset])

        expected_queryset = [bottom]
        self.assertQuerysetEqual(Bottom.objects.all(), [repr(r) for r in expected_queryset])<|MERGE_RESOLUTION|>--- conflicted
+++ resolved
@@ -186,7 +186,6 @@
     objects = MyManager()
     field4 = models.CharField(max_length=10)
 
-<<<<<<< HEAD
 
 class ModelWithMyManagerNoDefault(ShowFieldTypeAndContent, Model2A):
     objects = PolymorphicManager()
@@ -199,10 +198,7 @@
     field4 = models.CharField(max_length=10)
 
 
-if django.VERSION >= (1,7):
-=======
 if django.VERSION >= (1, 7):
->>>>>>> e9f54975
     class ModelWithMyManager2(ShowFieldTypeAndContent, Model2A):
         objects = MyManagerQuerySet.as_manager()
         field4 = models.CharField(max_length=10)
@@ -846,7 +842,6 @@
         self.assertIs(type(ModelWithMyManager._default_manager), MyManager)
         self.assertIs(type(ModelWithMyManager.base_objects), models.Manager)
 
-<<<<<<< HEAD
     def test_user_defined_manager_as_secondary(self):
         self.create_model2abcd()
         ModelWithMyManagerNoDefault.objects.create(field1='D1a', field4='D4a')
@@ -872,10 +867,7 @@
         self.assertIs(type(ModelWithMyManagerDefault._default_manager), MyManager)
         self.assertIs(type(ModelWithMyManagerDefault.base_objects), models.Manager)
 
-    @skipIf(django.VERSION < (1,7), "This test needs Django 1.7+")
-=======
     @skipIf(django.VERSION < (1, 7), "This test needs Django 1.7+")
->>>>>>> e9f54975
     def test_user_defined_queryset_as_manager(self):
         self.create_model2abcd()
         ModelWithMyManager2.objects.create(field1='D1a', field4='D4a')
