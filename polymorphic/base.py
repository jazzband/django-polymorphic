--- conflicted
+++ resolved
@@ -162,17 +162,11 @@
     @classmethod
     def get_first_user_defined_manager(self):
         mgr_list = []
-<<<<<<< HEAD
-        for key, val in attrs.items():
-            if not isinstance(val, models.Manager):
-                continue
-            mgr_list.append((val.creation_counter, key, val))
-=======
         for key, val in self.__dict__.items():
             item = getattr(self, key)
-            if not isinstance(item, models.Manager): continue
+            if not isinstance(item, models.Manager):
+                continue
             mgr_list.append((item.creation_counter, key, item))
->>>>>>> db4cc4dc
         # if there are user defined managers, use first one as _default_manager
         if mgr_list:
             _, manager_name, manager = sorted(mgr_list)[0]
@@ -226,7 +220,6 @@
             raise AssertionError(e)
         return manager
 
-<<<<<<< HEAD
     def __getattribute__(self, name):
         if name in ('_default_manager', '_base_manager'):
             if isinstance(self.polymorphic_disabled, bool) and self.polymorphic_disabled:
@@ -242,28 +235,4 @@
         # for all supported Django versions.
         # TODO: investigate Django how this can be avoided
         self.polymorphic_disabled = ('dumpdata' in sys.argv)
-        super(PolymorphicModelBase, self).__init__(*args, **kwargs)
-=======
-    # hack: a small patch to Django would be a better solution.
-    # Django's management command 'dumpdata' relies on non-polymorphic
-    # behaviour of the _default_manager. Therefore, we catch any access to _default_manager
-    # here and return the non-polymorphic default manager instead if we are called from 'dumpdata.py'
-    # (non-polymorphic default manager is 'base_objects' for polymorphic models).
-    # This way we don't need to patch django.core.management.commands.dumpdata
-    # for all supported Django versions.
-    # TODO: investigate Django how this can be avoided
-    _dumpdata_command_running = False
-    if len(sys.argv) > 1:
-        _dumpdata_command_running = (sys.argv[1] == 'dumpdata')
-
-    def __getattribute__(self, name):
-        if name == '_default_manager':
-            if self._dumpdata_command_running:
-                frm = inspect.stack()[1]  # frm[1] is caller file name, frm[3] is caller function name
-                if 'django/core/management/commands/dumpdata.py' in frm[1]:
-                    return self.base_objects
-                #caller_mod_name = inspect.getmodule(frm[0]).__name__  # does not work with python 2.4
-                #if caller_mod_name == 'django.core.management.commands.dumpdata':
-
-        return super(PolymorphicModelBase, self).__getattribute__(name)
->>>>>>> db4cc4dc
+        super(PolymorphicModelBase, self).__init__(*args, **kwargs)