version = 1
revision = 3
requires-python = ">=3.10, <4.0"
resolution-markers = [
    "python_full_version >= '3.12'",
    "python_full_version == '3.11.*'",
    "python_full_version < '3.11'",
]

[[package]]
name = "accessible-pygments"
version = "0.0.5"
source = { registry = "https://pypi.org/simple" }
dependencies = [
    { name = "pygments" },
]
sdist = { url = "https://files.pythonhosted.org/packages/bc/c1/bbac6a50d02774f91572938964c582fff4270eee73ab822a4aeea4d8b11b/accessible_pygments-0.0.5.tar.gz", hash = "sha256:40918d3e6a2b619ad424cb91e556bd3bd8865443d9f22f1dcdf79e33c8046872", size = 1377899, upload-time = "2024-05-10T11:23:10.216Z" }
wheels = [
    { url = "https://files.pythonhosted.org/packages/8d/3f/95338030883d8c8b91223b4e21744b04d11b161a3ef117295d8241f50ab4/accessible_pygments-0.0.5-py3-none-any.whl", hash = "sha256:88ae3211e68a1d0b011504b2ffc1691feafce124b845bd072ab6f9f66f34d4b7", size = 1395903, upload-time = "2024-05-10T11:23:08.421Z" },
]

[[package]]
name = "alabaster"
version = "1.0.0"
source = { registry = "https://pypi.org/simple" }
sdist = { url = "https://files.pythonhosted.org/packages/a6/f8/d9c74d0daf3f742840fd818d69cfae176fa332022fd44e3469487d5a9420/alabaster-1.0.0.tar.gz", hash = "sha256:c00dca57bca26fa62a6d7d0a9fcce65f3e026e9bfe33e9c538fd3fbb2144fd9e", size = 24210, upload-time = "2024-07-26T18:15:03.762Z" }
wheels = [
    { url = "https://files.pythonhosted.org/packages/7e/b3/6b4067be973ae96ba0d615946e314c5ae35f9f993eca561b356540bb0c2b/alabaster-1.0.0-py3-none-any.whl", hash = "sha256:fc6786402dc3fcb2de3cabd5fe455a2db534b371124f1f21de8731783dec828b", size = 13929, upload-time = "2024-07-26T18:15:02.05Z" },
]

[[package]]
name = "anyio"
version = "4.12.0"
source = { registry = "https://pypi.org/simple" }
dependencies = [
    { name = "exceptiongroup", marker = "python_full_version < '3.11'" },
    { name = "idna" },
    { name = "typing-extensions", marker = "python_full_version < '3.13'" },
]
sdist = { url = "https://files.pythonhosted.org/packages/16/ce/8a777047513153587e5434fd752e89334ac33e379aa3497db860eeb60377/anyio-4.12.0.tar.gz", hash = "sha256:73c693b567b0c55130c104d0b43a9baf3aa6a31fc6110116509f27bf75e21ec0", size = 228266, upload-time = "2025-11-28T23:37:38.911Z" }
wheels = [
    { url = "https://files.pythonhosted.org/packages/7f/9c/36c5c37947ebfb8c7f22e0eb6e4d188ee2d53aa3880f3f2744fb894f0cb1/anyio-4.12.0-py3-none-any.whl", hash = "sha256:dad2376a628f98eeca4881fc56cd06affd18f659b17a747d3ff0307ced94b1bb", size = 113362, upload-time = "2025-11-28T23:36:57.897Z" },
]

[[package]]
name = "asgiref"
version = "3.11.0"
source = { registry = "https://pypi.org/simple" }
dependencies = [
    { name = "typing-extensions", marker = "python_full_version < '3.11'" },
]
sdist = { url = "https://files.pythonhosted.org/packages/76/b9/4db2509eabd14b4a8c71d1b24c8d5734c52b8560a7b1e1a8b56c8d25568b/asgiref-3.11.0.tar.gz", hash = "sha256:13acff32519542a1736223fb79a715acdebe24286d98e8b164a73085f40da2c4", size = 37969, upload-time = "2025-11-19T15:32:20.106Z" }
wheels = [
    { url = "https://files.pythonhosted.org/packages/91/be/317c2c55b8bbec407257d45f5c8d1b6867abc76d12043f2d3d58c538a4ea/asgiref-3.11.0-py3-none-any.whl", hash = "sha256:1db9021efadb0d9512ce8ffaf72fcef601c7b73a8807a1bb2ef143dc6b14846d", size = 24096, upload-time = "2025-11-19T15:32:19.004Z" },
]

[[package]]
name = "asttokens"
version = "3.0.1"
source = { registry = "https://pypi.org/simple" }
sdist = { url = "https://files.pythonhosted.org/packages/be/a5/8e3f9b6771b0b408517c82d97aed8f2036509bc247d46114925e32fe33f0/asttokens-3.0.1.tar.gz", hash = "sha256:71a4ee5de0bde6a31d64f6b13f2293ac190344478f081c3d1bccfcf5eacb0cb7", size = 62308, upload-time = "2025-11-15T16:43:48.578Z" }
wheels = [
    { url = "https://files.pythonhosted.org/packages/d2/39/e7eaf1799466a4aef85b6a4fe7bd175ad2b1c6345066aa33f1f58d4b18d0/asttokens-3.0.1-py3-none-any.whl", hash = "sha256:15a3ebc0f43c2d0a50eeafea25e19046c68398e487b9f1f5b517f7c0f40f976a", size = 27047, upload-time = "2025-11-15T16:43:16.109Z" },
]

[[package]]
name = "babel"
version = "2.17.0"
source = { registry = "https://pypi.org/simple" }
sdist = { url = "https://files.pythonhosted.org/packages/7d/6b/d52e42361e1aa00709585ecc30b3f9684b3ab62530771402248b1b1d6240/babel-2.17.0.tar.gz", hash = "sha256:0c54cffb19f690cdcc52a3b50bcbf71e07a808d1c80d549f2459b9d2cf0afb9d", size = 9951852, upload-time = "2025-02-01T15:17:41.026Z" }
wheels = [
    { url = "https://files.pythonhosted.org/packages/b7/b8/3fe70c75fe32afc4bb507f75563d39bc5642255d1d94f1f23604725780bf/babel-2.17.0-py3-none-any.whl", hash = "sha256:4d0b53093fdfb4b21c92b5213dba5a1b23885afa8383709427046b21c366e5f2", size = 10182537, upload-time = "2025-02-01T15:17:37.39Z" },
]

[[package]]
name = "beautifulsoup4"
version = "4.14.3"
source = { registry = "https://pypi.org/simple" }
dependencies = [
    { name = "soupsieve" },
    { name = "typing-extensions" },
]
sdist = { url = "https://files.pythonhosted.org/packages/c3/b0/1c6a16426d389813b48d95e26898aff79abbde42ad353958ad95cc8c9b21/beautifulsoup4-4.14.3.tar.gz", hash = "sha256:6292b1c5186d356bba669ef9f7f051757099565ad9ada5dd630bd9de5fa7fb86", size = 627737, upload-time = "2025-11-30T15:08:26.084Z" }
wheels = [
    { url = "https://files.pythonhosted.org/packages/1a/39/47f9197bdd44df24d67ac8893641e16f386c984a0619ef2ee4c51fbbc019/beautifulsoup4-4.14.3-py3-none-any.whl", hash = "sha256:0918bfe44902e6ad8d57732ba310582e98da931428d231a5ecb9e7c703a735bb", size = 107721, upload-time = "2025-11-30T15:08:24.087Z" },
]

[[package]]
name = "cachetools"
version = "6.2.4"
source = { registry = "https://pypi.org/simple" }
sdist = { url = "https://files.pythonhosted.org/packages/bc/1d/ede8680603f6016887c062a2cf4fc8fdba905866a3ab8831aa8aa651320c/cachetools-6.2.4.tar.gz", hash = "sha256:82c5c05585e70b6ba2d3ae09ea60b79548872185d2f24ae1f2709d37299fd607", size = 31731, upload-time = "2025-12-15T18:24:53.744Z" }
wheels = [
    { url = "https://files.pythonhosted.org/packages/2c/fc/1d7b80d0eb7b714984ce40efc78859c022cd930e402f599d8ca9e39c78a4/cachetools-6.2.4-py3-none-any.whl", hash = "sha256:69a7a52634fed8b8bf6e24a050fb60bff1c9bd8f6d24572b99c32d4e71e62a51", size = 11551, upload-time = "2025-12-15T18:24:52.332Z" },
]

[[package]]
name = "certifi"
version = "2025.11.12"
source = { registry = "https://pypi.org/simple" }
sdist = { url = "https://files.pythonhosted.org/packages/a2/8c/58f469717fa48465e4a50c014a0400602d3c437d7c0c468e17ada824da3a/certifi-2025.11.12.tar.gz", hash = "sha256:d8ab5478f2ecd78af242878415affce761ca6bc54a22a27e026d7c25357c3316", size = 160538, upload-time = "2025-11-12T02:54:51.517Z" }
wheels = [
    { url = "https://files.pythonhosted.org/packages/70/7d/9bc192684cea499815ff478dfcdc13835ddf401365057044fb721ec6bddb/certifi-2025.11.12-py3-none-any.whl", hash = "sha256:97de8790030bbd5c2d96b7ec782fc2f7820ef8dba6db909ccf95449f2d062d4b", size = 159438, upload-time = "2025-11-12T02:54:49.735Z" },
]

[[package]]
name = "cffi"
version = "2.0.0"
source = { registry = "https://pypi.org/simple" }
dependencies = [
    { name = "pycparser", marker = "implementation_name != 'PyPy'" },
]
sdist = { url = "https://files.pythonhosted.org/packages/eb/56/b1ba7935a17738ae8453301356628e8147c79dbb825bcbc73dc7401f9846/cffi-2.0.0.tar.gz", hash = "sha256:44d1b5909021139fe36001ae048dbdde8214afa20200eda0f64c068cac5d5529", size = 523588, upload-time = "2025-09-08T23:24:04.541Z" }
wheels = [
    { url = "https://files.pythonhosted.org/packages/93/d7/516d984057745a6cd96575eea814fe1edd6646ee6efd552fb7b0921dec83/cffi-2.0.0-cp310-cp310-macosx_10_13_x86_64.whl", hash = "sha256:0cf2d91ecc3fcc0625c2c530fe004f82c110405f101548512cce44322fa8ac44", size = 184283, upload-time = "2025-09-08T23:22:08.01Z" },
    { url = "https://files.pythonhosted.org/packages/9e/84/ad6a0b408daa859246f57c03efd28e5dd1b33c21737c2db84cae8c237aa5/cffi-2.0.0-cp310-cp310-macosx_11_0_arm64.whl", hash = "sha256:f73b96c41e3b2adedc34a7356e64c8eb96e03a3782b535e043a986276ce12a49", size = 180504, upload-time = "2025-09-08T23:22:10.637Z" },
    { url = "https://files.pythonhosted.org/packages/50/bd/b1a6362b80628111e6653c961f987faa55262b4002fcec42308cad1db680/cffi-2.0.0-cp310-cp310-manylinux1_i686.manylinux2014_i686.manylinux_2_17_i686.manylinux_2_5_i686.whl", hash = "sha256:53f77cbe57044e88bbd5ed26ac1d0514d2acf0591dd6bb02a3ae37f76811b80c", size = 208811, upload-time = "2025-09-08T23:22:12.267Z" },
    { url = "https://files.pythonhosted.org/packages/4f/27/6933a8b2562d7bd1fb595074cf99cc81fc3789f6a6c05cdabb46284a3188/cffi-2.0.0-cp310-cp310-manylinux2014_aarch64.manylinux_2_17_aarch64.whl", hash = "sha256:3e837e369566884707ddaf85fc1744b47575005c0a229de3327f8f9a20f4efeb", size = 216402, upload-time = "2025-09-08T23:22:13.455Z" },
    { url = "https://files.pythonhosted.org/packages/05/eb/b86f2a2645b62adcfff53b0dd97e8dfafb5c8aa864bd0d9a2c2049a0d551/cffi-2.0.0-cp310-cp310-manylinux2014_ppc64le.manylinux_2_17_ppc64le.whl", hash = "sha256:5eda85d6d1879e692d546a078b44251cdd08dd1cfb98dfb77b670c97cee49ea0", size = 203217, upload-time = "2025-09-08T23:22:14.596Z" },
    { url = "https://files.pythonhosted.org/packages/9f/e0/6cbe77a53acf5acc7c08cc186c9928864bd7c005f9efd0d126884858a5fe/cffi-2.0.0-cp310-cp310-manylinux2014_s390x.manylinux_2_17_s390x.whl", hash = "sha256:9332088d75dc3241c702d852d4671613136d90fa6881da7d770a483fd05248b4", size = 203079, upload-time = "2025-09-08T23:22:15.769Z" },
    { url = "https://files.pythonhosted.org/packages/98/29/9b366e70e243eb3d14a5cb488dfd3a0b6b2f1fb001a203f653b93ccfac88/cffi-2.0.0-cp310-cp310-manylinux2014_x86_64.manylinux_2_17_x86_64.whl", hash = "sha256:fc7de24befaeae77ba923797c7c87834c73648a05a4bde34b3b7e5588973a453", size = 216475, upload-time = "2025-09-08T23:22:17.427Z" },
    { url = "https://files.pythonhosted.org/packages/21/7a/13b24e70d2f90a322f2900c5d8e1f14fa7e2a6b3332b7309ba7b2ba51a5a/cffi-2.0.0-cp310-cp310-musllinux_1_2_aarch64.whl", hash = "sha256:cf364028c016c03078a23b503f02058f1814320a56ad535686f90565636a9495", size = 218829, upload-time = "2025-09-08T23:22:19.069Z" },
    { url = "https://files.pythonhosted.org/packages/60/99/c9dc110974c59cc981b1f5b66e1d8af8af764e00f0293266824d9c4254bc/cffi-2.0.0-cp310-cp310-musllinux_1_2_i686.whl", hash = "sha256:e11e82b744887154b182fd3e7e8512418446501191994dbf9c9fc1f32cc8efd5", size = 211211, upload-time = "2025-09-08T23:22:20.588Z" },
    { url = "https://files.pythonhosted.org/packages/49/72/ff2d12dbf21aca1b32a40ed792ee6b40f6dc3a9cf1644bd7ef6e95e0ac5e/cffi-2.0.0-cp310-cp310-musllinux_1_2_x86_64.whl", hash = "sha256:8ea985900c5c95ce9db1745f7933eeef5d314f0565b27625d9a10ec9881e1bfb", size = 218036, upload-time = "2025-09-08T23:22:22.143Z" },
    { url = "https://files.pythonhosted.org/packages/e2/cc/027d7fb82e58c48ea717149b03bcadcbdc293553edb283af792bd4bcbb3f/cffi-2.0.0-cp310-cp310-win32.whl", hash = "sha256:1f72fb8906754ac8a2cc3f9f5aaa298070652a0ffae577e0ea9bd480dc3c931a", size = 172184, upload-time = "2025-09-08T23:22:23.328Z" },
    { url = "https://files.pythonhosted.org/packages/33/fa/072dd15ae27fbb4e06b437eb6e944e75b068deb09e2a2826039e49ee2045/cffi-2.0.0-cp310-cp310-win_amd64.whl", hash = "sha256:b18a3ed7d5b3bd8d9ef7a8cb226502c6bf8308df1525e1cc676c3680e7176739", size = 182790, upload-time = "2025-09-08T23:22:24.752Z" },
    { url = "https://files.pythonhosted.org/packages/12/4a/3dfd5f7850cbf0d06dc84ba9aa00db766b52ca38d8b86e3a38314d52498c/cffi-2.0.0-cp311-cp311-macosx_10_13_x86_64.whl", hash = "sha256:b4c854ef3adc177950a8dfc81a86f5115d2abd545751a304c5bcf2c2c7283cfe", size = 184344, upload-time = "2025-09-08T23:22:26.456Z" },
    { url = "https://files.pythonhosted.org/packages/4f/8b/f0e4c441227ba756aafbe78f117485b25bb26b1c059d01f137fa6d14896b/cffi-2.0.0-cp311-cp311-macosx_11_0_arm64.whl", hash = "sha256:2de9a304e27f7596cd03d16f1b7c72219bd944e99cc52b84d0145aefb07cbd3c", size = 180560, upload-time = "2025-09-08T23:22:28.197Z" },
    { url = "https://files.pythonhosted.org/packages/b1/b7/1200d354378ef52ec227395d95c2576330fd22a869f7a70e88e1447eb234/cffi-2.0.0-cp311-cp311-manylinux1_i686.manylinux2014_i686.manylinux_2_17_i686.manylinux_2_5_i686.whl", hash = "sha256:baf5215e0ab74c16e2dd324e8ec067ef59e41125d3eade2b863d294fd5035c92", size = 209613, upload-time = "2025-09-08T23:22:29.475Z" },
    { url = "https://files.pythonhosted.org/packages/b8/56/6033f5e86e8cc9bb629f0077ba71679508bdf54a9a5e112a3c0b91870332/cffi-2.0.0-cp311-cp311-manylinux2014_aarch64.manylinux_2_17_aarch64.whl", hash = "sha256:730cacb21e1bdff3ce90babf007d0a0917cc3e6492f336c2f0134101e0944f93", size = 216476, upload-time = "2025-09-08T23:22:31.063Z" },
    { url = "https://files.pythonhosted.org/packages/dc/7f/55fecd70f7ece178db2f26128ec41430d8720f2d12ca97bf8f0a628207d5/cffi-2.0.0-cp311-cp311-manylinux2014_ppc64le.manylinux_2_17_ppc64le.whl", hash = "sha256:6824f87845e3396029f3820c206e459ccc91760e8fa24422f8b0c3d1731cbec5", size = 203374, upload-time = "2025-09-08T23:22:32.507Z" },
    { url = "https://files.pythonhosted.org/packages/84/ef/a7b77c8bdc0f77adc3b46888f1ad54be8f3b7821697a7b89126e829e676a/cffi-2.0.0-cp311-cp311-manylinux2014_s390x.manylinux_2_17_s390x.whl", hash = "sha256:9de40a7b0323d889cf8d23d1ef214f565ab154443c42737dfe52ff82cf857664", size = 202597, upload-time = "2025-09-08T23:22:34.132Z" },
    { url = "https://files.pythonhosted.org/packages/d7/91/500d892b2bf36529a75b77958edfcd5ad8e2ce4064ce2ecfeab2125d72d1/cffi-2.0.0-cp311-cp311-manylinux2014_x86_64.manylinux_2_17_x86_64.whl", hash = "sha256:8941aaadaf67246224cee8c3803777eed332a19d909b47e29c9842ef1e79ac26", size = 215574, upload-time = "2025-09-08T23:22:35.443Z" },
    { url = "https://files.pythonhosted.org/packages/44/64/58f6255b62b101093d5df22dcb752596066c7e89dd725e0afaed242a61be/cffi-2.0.0-cp311-cp311-musllinux_1_2_aarch64.whl", hash = "sha256:a05d0c237b3349096d3981b727493e22147f934b20f6f125a3eba8f994bec4a9", size = 218971, upload-time = "2025-09-08T23:22:36.805Z" },
    { url = "https://files.pythonhosted.org/packages/ab/49/fa72cebe2fd8a55fbe14956f9970fe8eb1ac59e5df042f603ef7c8ba0adc/cffi-2.0.0-cp311-cp311-musllinux_1_2_i686.whl", hash = "sha256:94698a9c5f91f9d138526b48fe26a199609544591f859c870d477351dc7b2414", size = 211972, upload-time = "2025-09-08T23:22:38.436Z" },
    { url = "https://files.pythonhosted.org/packages/0b/28/dd0967a76aab36731b6ebfe64dec4e981aff7e0608f60c2d46b46982607d/cffi-2.0.0-cp311-cp311-musllinux_1_2_x86_64.whl", hash = "sha256:5fed36fccc0612a53f1d4d9a816b50a36702c28a2aa880cb8a122b3466638743", size = 217078, upload-time = "2025-09-08T23:22:39.776Z" },
    { url = "https://files.pythonhosted.org/packages/2b/c0/015b25184413d7ab0a410775fdb4a50fca20f5589b5dab1dbbfa3baad8ce/cffi-2.0.0-cp311-cp311-win32.whl", hash = "sha256:c649e3a33450ec82378822b3dad03cc228b8f5963c0c12fc3b1e0ab940f768a5", size = 172076, upload-time = "2025-09-08T23:22:40.95Z" },
    { url = "https://files.pythonhosted.org/packages/ae/8f/dc5531155e7070361eb1b7e4c1a9d896d0cb21c49f807a6c03fd63fc877e/cffi-2.0.0-cp311-cp311-win_amd64.whl", hash = "sha256:66f011380d0e49ed280c789fbd08ff0d40968ee7b665575489afa95c98196ab5", size = 182820, upload-time = "2025-09-08T23:22:42.463Z" },
    { url = "https://files.pythonhosted.org/packages/95/5c/1b493356429f9aecfd56bc171285a4c4ac8697f76e9bbbbb105e537853a1/cffi-2.0.0-cp311-cp311-win_arm64.whl", hash = "sha256:c6638687455baf640e37344fe26d37c404db8b80d037c3d29f58fe8d1c3b194d", size = 177635, upload-time = "2025-09-08T23:22:43.623Z" },
    { url = "https://files.pythonhosted.org/packages/ea/47/4f61023ea636104d4f16ab488e268b93008c3d0bb76893b1b31db1f96802/cffi-2.0.0-cp312-cp312-macosx_10_13_x86_64.whl", hash = "sha256:6d02d6655b0e54f54c4ef0b94eb6be0607b70853c45ce98bd278dc7de718be5d", size = 185271, upload-time = "2025-09-08T23:22:44.795Z" },
    { url = "https://files.pythonhosted.org/packages/df/a2/781b623f57358e360d62cdd7a8c681f074a71d445418a776eef0aadb4ab4/cffi-2.0.0-cp312-cp312-macosx_11_0_arm64.whl", hash = "sha256:8eca2a813c1cb7ad4fb74d368c2ffbbb4789d377ee5bb8df98373c2cc0dee76c", size = 181048, upload-time = "2025-09-08T23:22:45.938Z" },
    { url = "https://files.pythonhosted.org/packages/ff/df/a4f0fbd47331ceeba3d37c2e51e9dfc9722498becbeec2bd8bc856c9538a/cffi-2.0.0-cp312-cp312-manylinux1_i686.manylinux2014_i686.manylinux_2_17_i686.manylinux_2_5_i686.whl", hash = "sha256:21d1152871b019407d8ac3985f6775c079416c282e431a4da6afe7aefd2bccbe", size = 212529, upload-time = "2025-09-08T23:22:47.349Z" },
    { url = "https://files.pythonhosted.org/packages/d5/72/12b5f8d3865bf0f87cf1404d8c374e7487dcf097a1c91c436e72e6badd83/cffi-2.0.0-cp312-cp312-manylinux2014_aarch64.manylinux_2_17_aarch64.whl", hash = "sha256:b21e08af67b8a103c71a250401c78d5e0893beff75e28c53c98f4de42f774062", size = 220097, upload-time = "2025-09-08T23:22:48.677Z" },
    { url = "https://files.pythonhosted.org/packages/c2/95/7a135d52a50dfa7c882ab0ac17e8dc11cec9d55d2c18dda414c051c5e69e/cffi-2.0.0-cp312-cp312-manylinux2014_ppc64le.manylinux_2_17_ppc64le.whl", hash = "sha256:1e3a615586f05fc4065a8b22b8152f0c1b00cdbc60596d187c2a74f9e3036e4e", size = 207983, upload-time = "2025-09-08T23:22:50.06Z" },
    { url = "https://files.pythonhosted.org/packages/3a/c8/15cb9ada8895957ea171c62dc78ff3e99159ee7adb13c0123c001a2546c1/cffi-2.0.0-cp312-cp312-manylinux2014_s390x.manylinux_2_17_s390x.whl", hash = "sha256:81afed14892743bbe14dacb9e36d9e0e504cd204e0b165062c488942b9718037", size = 206519, upload-time = "2025-09-08T23:22:51.364Z" },
    { url = "https://files.pythonhosted.org/packages/78/2d/7fa73dfa841b5ac06c7b8855cfc18622132e365f5b81d02230333ff26e9e/cffi-2.0.0-cp312-cp312-manylinux2014_x86_64.manylinux_2_17_x86_64.whl", hash = "sha256:3e17ed538242334bf70832644a32a7aae3d83b57567f9fd60a26257e992b79ba", size = 219572, upload-time = "2025-09-08T23:22:52.902Z" },
    { url = "https://files.pythonhosted.org/packages/07/e0/267e57e387b4ca276b90f0434ff88b2c2241ad72b16d31836adddfd6031b/cffi-2.0.0-cp312-cp312-musllinux_1_2_aarch64.whl", hash = "sha256:3925dd22fa2b7699ed2617149842d2e6adde22b262fcbfada50e3d195e4b3a94", size = 222963, upload-time = "2025-09-08T23:22:54.518Z" },
    { url = "https://files.pythonhosted.org/packages/b6/75/1f2747525e06f53efbd878f4d03bac5b859cbc11c633d0fb81432d98a795/cffi-2.0.0-cp312-cp312-musllinux_1_2_x86_64.whl", hash = "sha256:2c8f814d84194c9ea681642fd164267891702542f028a15fc97d4674b6206187", size = 221361, upload-time = "2025-09-08T23:22:55.867Z" },
    { url = "https://files.pythonhosted.org/packages/7b/2b/2b6435f76bfeb6bbf055596976da087377ede68df465419d192acf00c437/cffi-2.0.0-cp312-cp312-win32.whl", hash = "sha256:da902562c3e9c550df360bfa53c035b2f241fed6d9aef119048073680ace4a18", size = 172932, upload-time = "2025-09-08T23:22:57.188Z" },
    { url = "https://files.pythonhosted.org/packages/f8/ed/13bd4418627013bec4ed6e54283b1959cf6db888048c7cf4b4c3b5b36002/cffi-2.0.0-cp312-cp312-win_amd64.whl", hash = "sha256:da68248800ad6320861f129cd9c1bf96ca849a2771a59e0344e88681905916f5", size = 183557, upload-time = "2025-09-08T23:22:58.351Z" },
    { url = "https://files.pythonhosted.org/packages/95/31/9f7f93ad2f8eff1dbc1c3656d7ca5bfd8fb52c9d786b4dcf19b2d02217fa/cffi-2.0.0-cp312-cp312-win_arm64.whl", hash = "sha256:4671d9dd5ec934cb9a73e7ee9676f9362aba54f7f34910956b84d727b0d73fb6", size = 177762, upload-time = "2025-09-08T23:22:59.668Z" },
    { url = "https://files.pythonhosted.org/packages/4b/8d/a0a47a0c9e413a658623d014e91e74a50cdd2c423f7ccfd44086ef767f90/cffi-2.0.0-cp313-cp313-macosx_10_13_x86_64.whl", hash = "sha256:00bdf7acc5f795150faa6957054fbbca2439db2f775ce831222b66f192f03beb", size = 185230, upload-time = "2025-09-08T23:23:00.879Z" },
    { url = "https://files.pythonhosted.org/packages/4a/d2/a6c0296814556c68ee32009d9c2ad4f85f2707cdecfd7727951ec228005d/cffi-2.0.0-cp313-cp313-macosx_11_0_arm64.whl", hash = "sha256:45d5e886156860dc35862657e1494b9bae8dfa63bf56796f2fb56e1679fc0bca", size = 181043, upload-time = "2025-09-08T23:23:02.231Z" },
    { url = "https://files.pythonhosted.org/packages/b0/1e/d22cc63332bd59b06481ceaac49d6c507598642e2230f201649058a7e704/cffi-2.0.0-cp313-cp313-manylinux1_i686.manylinux2014_i686.manylinux_2_17_i686.manylinux_2_5_i686.whl", hash = "sha256:07b271772c100085dd28b74fa0cd81c8fb1a3ba18b21e03d7c27f3436a10606b", size = 212446, upload-time = "2025-09-08T23:23:03.472Z" },
    { url = "https://files.pythonhosted.org/packages/a9/f5/a2c23eb03b61a0b8747f211eb716446c826ad66818ddc7810cc2cc19b3f2/cffi-2.0.0-cp313-cp313-manylinux2014_aarch64.manylinux_2_17_aarch64.whl", hash = "sha256:d48a880098c96020b02d5a1f7d9251308510ce8858940e6fa99ece33f610838b", size = 220101, upload-time = "2025-09-08T23:23:04.792Z" },
    { url = "https://files.pythonhosted.org/packages/f2/7f/e6647792fc5850d634695bc0e6ab4111ae88e89981d35ac269956605feba/cffi-2.0.0-cp313-cp313-manylinux2014_ppc64le.manylinux_2_17_ppc64le.whl", hash = "sha256:f93fd8e5c8c0a4aa1f424d6173f14a892044054871c771f8566e4008eaa359d2", size = 207948, upload-time = "2025-09-08T23:23:06.127Z" },
    { url = "https://files.pythonhosted.org/packages/cb/1e/a5a1bd6f1fb30f22573f76533de12a00bf274abcdc55c8edab639078abb6/cffi-2.0.0-cp313-cp313-manylinux2014_s390x.manylinux_2_17_s390x.whl", hash = "sha256:dd4f05f54a52fb558f1ba9f528228066954fee3ebe629fc1660d874d040ae5a3", size = 206422, upload-time = "2025-09-08T23:23:07.753Z" },
    { url = "https://files.pythonhosted.org/packages/98/df/0a1755e750013a2081e863e7cd37e0cdd02664372c754e5560099eb7aa44/cffi-2.0.0-cp313-cp313-manylinux2014_x86_64.manylinux_2_17_x86_64.whl", hash = "sha256:c8d3b5532fc71b7a77c09192b4a5a200ea992702734a2e9279a37f2478236f26", size = 219499, upload-time = "2025-09-08T23:23:09.648Z" },
    { url = "https://files.pythonhosted.org/packages/50/e1/a969e687fcf9ea58e6e2a928ad5e2dd88cc12f6f0ab477e9971f2309b57c/cffi-2.0.0-cp313-cp313-musllinux_1_2_aarch64.whl", hash = "sha256:d9b29c1f0ae438d5ee9acb31cadee00a58c46cc9c0b2f9038c6b0b3470877a8c", size = 222928, upload-time = "2025-09-08T23:23:10.928Z" },
    { url = "https://files.pythonhosted.org/packages/36/54/0362578dd2c9e557a28ac77698ed67323ed5b9775ca9d3fe73fe191bb5d8/cffi-2.0.0-cp313-cp313-musllinux_1_2_x86_64.whl", hash = "sha256:6d50360be4546678fc1b79ffe7a66265e28667840010348dd69a314145807a1b", size = 221302, upload-time = "2025-09-08T23:23:12.42Z" },
    { url = "https://files.pythonhosted.org/packages/eb/6d/bf9bda840d5f1dfdbf0feca87fbdb64a918a69bca42cfa0ba7b137c48cb8/cffi-2.0.0-cp313-cp313-win32.whl", hash = "sha256:74a03b9698e198d47562765773b4a8309919089150a0bb17d829ad7b44b60d27", size = 172909, upload-time = "2025-09-08T23:23:14.32Z" },
    { url = "https://files.pythonhosted.org/packages/37/18/6519e1ee6f5a1e579e04b9ddb6f1676c17368a7aba48299c3759bbc3c8b3/cffi-2.0.0-cp313-cp313-win_amd64.whl", hash = "sha256:19f705ada2530c1167abacb171925dd886168931e0a7b78f5bffcae5c6b5be75", size = 183402, upload-time = "2025-09-08T23:23:15.535Z" },
    { url = "https://files.pythonhosted.org/packages/cb/0e/02ceeec9a7d6ee63bb596121c2c8e9b3a9e150936f4fbef6ca1943e6137c/cffi-2.0.0-cp313-cp313-win_arm64.whl", hash = "sha256:256f80b80ca3853f90c21b23ee78cd008713787b1b1e93eae9f3d6a7134abd91", size = 177780, upload-time = "2025-09-08T23:23:16.761Z" },
    { url = "https://files.pythonhosted.org/packages/92/c4/3ce07396253a83250ee98564f8d7e9789fab8e58858f35d07a9a2c78de9f/cffi-2.0.0-cp314-cp314-macosx_10_13_x86_64.whl", hash = "sha256:fc33c5141b55ed366cfaad382df24fe7dcbc686de5be719b207bb248e3053dc5", size = 185320, upload-time = "2025-09-08T23:23:18.087Z" },
    { url = "https://files.pythonhosted.org/packages/59/dd/27e9fa567a23931c838c6b02d0764611c62290062a6d4e8ff7863daf9730/cffi-2.0.0-cp314-cp314-macosx_11_0_arm64.whl", hash = "sha256:c654de545946e0db659b3400168c9ad31b5d29593291482c43e3564effbcee13", size = 181487, upload-time = "2025-09-08T23:23:19.622Z" },
    { url = "https://files.pythonhosted.org/packages/d6/43/0e822876f87ea8a4ef95442c3d766a06a51fc5298823f884ef87aaad168c/cffi-2.0.0-cp314-cp314-manylinux2014_aarch64.manylinux_2_17_aarch64.whl", hash = "sha256:24b6f81f1983e6df8db3adc38562c83f7d4a0c36162885ec7f7b77c7dcbec97b", size = 220049, upload-time = "2025-09-08T23:23:20.853Z" },
    { url = "https://files.pythonhosted.org/packages/b4/89/76799151d9c2d2d1ead63c2429da9ea9d7aac304603de0c6e8764e6e8e70/cffi-2.0.0-cp314-cp314-manylinux2014_ppc64le.manylinux_2_17_ppc64le.whl", hash = "sha256:12873ca6cb9b0f0d3a0da705d6086fe911591737a59f28b7936bdfed27c0d47c", size = 207793, upload-time = "2025-09-08T23:23:22.08Z" },
    { url = "https://files.pythonhosted.org/packages/bb/dd/3465b14bb9e24ee24cb88c9e3730f6de63111fffe513492bf8c808a3547e/cffi-2.0.0-cp314-cp314-manylinux2014_s390x.manylinux_2_17_s390x.whl", hash = "sha256:d9b97165e8aed9272a6bb17c01e3cc5871a594a446ebedc996e2397a1c1ea8ef", size = 206300, upload-time = "2025-09-08T23:23:23.314Z" },
    { url = "https://files.pythonhosted.org/packages/47/d9/d83e293854571c877a92da46fdec39158f8d7e68da75bf73581225d28e90/cffi-2.0.0-cp314-cp314-manylinux2014_x86_64.manylinux_2_17_x86_64.whl", hash = "sha256:afb8db5439b81cf9c9d0c80404b60c3cc9c3add93e114dcae767f1477cb53775", size = 219244, upload-time = "2025-09-08T23:23:24.541Z" },
    { url = "https://files.pythonhosted.org/packages/2b/0f/1f177e3683aead2bb00f7679a16451d302c436b5cbf2505f0ea8146ef59e/cffi-2.0.0-cp314-cp314-musllinux_1_2_aarch64.whl", hash = "sha256:737fe7d37e1a1bffe70bd5754ea763a62a066dc5913ca57e957824b72a85e205", size = 222828, upload-time = "2025-09-08T23:23:26.143Z" },
    { url = "https://files.pythonhosted.org/packages/c6/0f/cafacebd4b040e3119dcb32fed8bdef8dfe94da653155f9d0b9dc660166e/cffi-2.0.0-cp314-cp314-musllinux_1_2_x86_64.whl", hash = "sha256:38100abb9d1b1435bc4cc340bb4489635dc2f0da7456590877030c9b3d40b0c1", size = 220926, upload-time = "2025-09-08T23:23:27.873Z" },
    { url = "https://files.pythonhosted.org/packages/3e/aa/df335faa45b395396fcbc03de2dfcab242cd61a9900e914fe682a59170b1/cffi-2.0.0-cp314-cp314-win32.whl", hash = "sha256:087067fa8953339c723661eda6b54bc98c5625757ea62e95eb4898ad5e776e9f", size = 175328, upload-time = "2025-09-08T23:23:44.61Z" },
    { url = "https://files.pythonhosted.org/packages/bb/92/882c2d30831744296ce713f0feb4c1cd30f346ef747b530b5318715cc367/cffi-2.0.0-cp314-cp314-win_amd64.whl", hash = "sha256:203a48d1fb583fc7d78a4c6655692963b860a417c0528492a6bc21f1aaefab25", size = 185650, upload-time = "2025-09-08T23:23:45.848Z" },
    { url = "https://files.pythonhosted.org/packages/9f/2c/98ece204b9d35a7366b5b2c6539c350313ca13932143e79dc133ba757104/cffi-2.0.0-cp314-cp314-win_arm64.whl", hash = "sha256:dbd5c7a25a7cb98f5ca55d258b103a2054f859a46ae11aaf23134f9cc0d356ad", size = 180687, upload-time = "2025-09-08T23:23:47.105Z" },
    { url = "https://files.pythonhosted.org/packages/3e/61/c768e4d548bfa607abcda77423448df8c471f25dbe64fb2ef6d555eae006/cffi-2.0.0-cp314-cp314t-macosx_10_13_x86_64.whl", hash = "sha256:9a67fc9e8eb39039280526379fb3a70023d77caec1852002b4da7e8b270c4dd9", size = 188773, upload-time = "2025-09-08T23:23:29.347Z" },
    { url = "https://files.pythonhosted.org/packages/2c/ea/5f76bce7cf6fcd0ab1a1058b5af899bfbef198bea4d5686da88471ea0336/cffi-2.0.0-cp314-cp314t-macosx_11_0_arm64.whl", hash = "sha256:7a66c7204d8869299919db4d5069a82f1561581af12b11b3c9f48c584eb8743d", size = 185013, upload-time = "2025-09-08T23:23:30.63Z" },
    { url = "https://files.pythonhosted.org/packages/be/b4/c56878d0d1755cf9caa54ba71e5d049479c52f9e4afc230f06822162ab2f/cffi-2.0.0-cp314-cp314t-manylinux2014_aarch64.manylinux_2_17_aarch64.whl", hash = "sha256:7cc09976e8b56f8cebd752f7113ad07752461f48a58cbba644139015ac24954c", size = 221593, upload-time = "2025-09-08T23:23:31.91Z" },
    { url = "https://files.pythonhosted.org/packages/e0/0d/eb704606dfe8033e7128df5e90fee946bbcb64a04fcdaa97321309004000/cffi-2.0.0-cp314-cp314t-manylinux2014_ppc64le.manylinux_2_17_ppc64le.whl", hash = "sha256:92b68146a71df78564e4ef48af17551a5ddd142e5190cdf2c5624d0c3ff5b2e8", size = 209354, upload-time = "2025-09-08T23:23:33.214Z" },
    { url = "https://files.pythonhosted.org/packages/d8/19/3c435d727b368ca475fb8742ab97c9cb13a0de600ce86f62eab7fa3eea60/cffi-2.0.0-cp314-cp314t-manylinux2014_s390x.manylinux_2_17_s390x.whl", hash = "sha256:b1e74d11748e7e98e2f426ab176d4ed720a64412b6a15054378afdb71e0f37dc", size = 208480, upload-time = "2025-09-08T23:23:34.495Z" },
    { url = "https://files.pythonhosted.org/packages/d0/44/681604464ed9541673e486521497406fadcc15b5217c3e326b061696899a/cffi-2.0.0-cp314-cp314t-manylinux2014_x86_64.manylinux_2_17_x86_64.whl", hash = "sha256:28a3a209b96630bca57cce802da70c266eb08c6e97e5afd61a75611ee6c64592", size = 221584, upload-time = "2025-09-08T23:23:36.096Z" },
    { url = "https://files.pythonhosted.org/packages/25/8e/342a504ff018a2825d395d44d63a767dd8ebc927ebda557fecdaca3ac33a/cffi-2.0.0-cp314-cp314t-musllinux_1_2_aarch64.whl", hash = "sha256:7553fb2090d71822f02c629afe6042c299edf91ba1bf94951165613553984512", size = 224443, upload-time = "2025-09-08T23:23:37.328Z" },
    { url = "https://files.pythonhosted.org/packages/e1/5e/b666bacbbc60fbf415ba9988324a132c9a7a0448a9a8f125074671c0f2c3/cffi-2.0.0-cp314-cp314t-musllinux_1_2_x86_64.whl", hash = "sha256:6c6c373cfc5c83a975506110d17457138c8c63016b563cc9ed6e056a82f13ce4", size = 223437, upload-time = "2025-09-08T23:23:38.945Z" },
    { url = "https://files.pythonhosted.org/packages/a0/1d/ec1a60bd1a10daa292d3cd6bb0b359a81607154fb8165f3ec95fe003b85c/cffi-2.0.0-cp314-cp314t-win32.whl", hash = "sha256:1fc9ea04857caf665289b7a75923f2c6ed559b8298a1b8c49e59f7dd95c8481e", size = 180487, upload-time = "2025-09-08T23:23:40.423Z" },
    { url = "https://files.pythonhosted.org/packages/bf/41/4c1168c74fac325c0c8156f04b6749c8b6a8f405bbf91413ba088359f60d/cffi-2.0.0-cp314-cp314t-win_amd64.whl", hash = "sha256:d68b6cef7827e8641e8ef16f4494edda8b36104d79773a334beaa1e3521430f6", size = 191726, upload-time = "2025-09-08T23:23:41.742Z" },
    { url = "https://files.pythonhosted.org/packages/ae/3a/dbeec9d1ee0844c679f6bb5d6ad4e9f198b1224f4e7a32825f47f6192b0c/cffi-2.0.0-cp314-cp314t-win_arm64.whl", hash = "sha256:0a1527a803f0a659de1af2e1fd700213caba79377e27e4693648c2923da066f9", size = 184195, upload-time = "2025-09-08T23:23:43.004Z" },
]

[[package]]
name = "cfgv"
version = "3.5.0"
source = { registry = "https://pypi.org/simple" }
sdist = { url = "https://files.pythonhosted.org/packages/4e/b5/721b8799b04bf9afe054a3899c6cf4e880fcf8563cc71c15610242490a0c/cfgv-3.5.0.tar.gz", hash = "sha256:d5b1034354820651caa73ede66a6294d6e95c1b00acc5e9b098e917404669132", size = 7334, upload-time = "2025-11-19T20:55:51.612Z" }
wheels = [
    { url = "https://files.pythonhosted.org/packages/db/3c/33bac158f8ab7f89b2e59426d5fe2e4f63f7ed25df84c036890172b412b5/cfgv-3.5.0-py2.py3-none-any.whl", hash = "sha256:a8dc6b26ad22ff227d2634a65cb388215ce6cc96bbcc5cfde7641ae87e8dacc0", size = 7445, upload-time = "2025-11-19T20:55:50.744Z" },
]

[[package]]
name = "chardet"
version = "5.2.0"
source = { registry = "https://pypi.org/simple" }
sdist = { url = "https://files.pythonhosted.org/packages/f3/0d/f7b6ab21ec75897ed80c17d79b15951a719226b9fababf1e40ea74d69079/chardet-5.2.0.tar.gz", hash = "sha256:1b3b6ff479a8c414bc3fa2c0852995695c4a026dcd6d0633b2dd092ca39c1cf7", size = 2069618, upload-time = "2023-08-01T19:23:02.662Z" }
wheels = [
    { url = "https://files.pythonhosted.org/packages/38/6f/f5fbc992a329ee4e0f288c1fe0e2ad9485ed064cac731ed2fe47dcc38cbf/chardet-5.2.0-py3-none-any.whl", hash = "sha256:e1cf59446890a00105fe7b7912492ea04b6e6f06d4b742b2c788469e34c82970", size = 199385, upload-time = "2023-08-01T19:23:00.661Z" },
]

[[package]]
name = "charset-normalizer"
version = "3.4.4"
source = { registry = "https://pypi.org/simple" }
sdist = { url = "https://files.pythonhosted.org/packages/13/69/33ddede1939fdd074bce5434295f38fae7136463422fe4fd3e0e89b98062/charset_normalizer-3.4.4.tar.gz", hash = "sha256:94537985111c35f28720e43603b8e7b43a6ecfb2ce1d3058bbe955b73404e21a", size = 129418, upload-time = "2025-10-14T04:42:32.879Z" }
wheels = [
    { url = "https://files.pythonhosted.org/packages/1f/b8/6d51fc1d52cbd52cd4ccedd5b5b2f0f6a11bbf6765c782298b0f3e808541/charset_normalizer-3.4.4-cp310-cp310-macosx_10_9_universal2.whl", hash = "sha256:e824f1492727fa856dd6eda4f7cee25f8518a12f3c4a56a74e8095695089cf6d", size = 209709, upload-time = "2025-10-14T04:40:11.385Z" },
    { url = "https://files.pythonhosted.org/packages/5c/af/1f9d7f7faafe2ddfb6f72a2e07a548a629c61ad510fe60f9630309908fef/charset_normalizer-3.4.4-cp310-cp310-manylinux2014_aarch64.manylinux_2_17_aarch64.manylinux_2_28_aarch64.whl", hash = "sha256:4bd5d4137d500351a30687c2d3971758aac9a19208fc110ccb9d7188fbe709e8", size = 148814, upload-time = "2025-10-14T04:40:13.135Z" },
    { url = "https://files.pythonhosted.org/packages/79/3d/f2e3ac2bbc056ca0c204298ea4e3d9db9b4afe437812638759db2c976b5f/charset_normalizer-3.4.4-cp310-cp310-manylinux2014_armv7l.manylinux_2_17_armv7l.manylinux_2_31_armv7l.whl", hash = "sha256:027f6de494925c0ab2a55eab46ae5129951638a49a34d87f4c3eda90f696b4ad", size = 144467, upload-time = "2025-10-14T04:40:14.728Z" },
    { url = "https://files.pythonhosted.org/packages/ec/85/1bf997003815e60d57de7bd972c57dc6950446a3e4ccac43bc3070721856/charset_normalizer-3.4.4-cp310-cp310-manylinux2014_ppc64le.manylinux_2_17_ppc64le.manylinux_2_28_ppc64le.whl", hash = "sha256:f820802628d2694cb7e56db99213f930856014862f3fd943d290ea8438d07ca8", size = 162280, upload-time = "2025-10-14T04:40:16.14Z" },
    { url = "https://files.pythonhosted.org/packages/3e/8e/6aa1952f56b192f54921c436b87f2aaf7c7a7c3d0d1a765547d64fd83c13/charset_normalizer-3.4.4-cp310-cp310-manylinux2014_s390x.manylinux_2_17_s390x.manylinux_2_28_s390x.whl", hash = "sha256:798d75d81754988d2565bff1b97ba5a44411867c0cf32b77a7e8f8d84796b10d", size = 159454, upload-time = "2025-10-14T04:40:17.567Z" },
    { url = "https://files.pythonhosted.org/packages/36/3b/60cbd1f8e93aa25d1c669c649b7a655b0b5fb4c571858910ea9332678558/charset_normalizer-3.4.4-cp310-cp310-manylinux2014_x86_64.manylinux_2_17_x86_64.manylinux_2_28_x86_64.whl", hash = "sha256:9d1bb833febdff5c8927f922386db610b49db6e0d4f4ee29601d71e7c2694313", size = 153609, upload-time = "2025-10-14T04:40:19.08Z" },
    { url = "https://files.pythonhosted.org/packages/64/91/6a13396948b8fd3c4b4fd5bc74d045f5637d78c9675585e8e9fbe5636554/charset_normalizer-3.4.4-cp310-cp310-manylinux_2_31_riscv64.manylinux_2_39_riscv64.whl", hash = "sha256:9cd98cdc06614a2f768d2b7286d66805f94c48cde050acdbbb7db2600ab3197e", size = 151849, upload-time = "2025-10-14T04:40:20.607Z" },
    { url = "https://files.pythonhosted.org/packages/b7/7a/59482e28b9981d105691e968c544cc0df3b7d6133152fb3dcdc8f135da7a/charset_normalizer-3.4.4-cp310-cp310-musllinux_1_2_aarch64.whl", hash = "sha256:077fbb858e903c73f6c9db43374fd213b0b6a778106bc7032446a8e8b5b38b93", size = 151586, upload-time = "2025-10-14T04:40:21.719Z" },
    { url = "https://files.pythonhosted.org/packages/92/59/f64ef6a1c4bdd2baf892b04cd78792ed8684fbc48d4c2afe467d96b4df57/charset_normalizer-3.4.4-cp310-cp310-musllinux_1_2_armv7l.whl", hash = "sha256:244bfb999c71b35de57821b8ea746b24e863398194a4014e4c76adc2bbdfeff0", size = 145290, upload-time = "2025-10-14T04:40:23.069Z" },
    { url = "https://files.pythonhosted.org/packages/6b/63/3bf9f279ddfa641ffa1962b0db6a57a9c294361cc2f5fcac997049a00e9c/charset_normalizer-3.4.4-cp310-cp310-musllinux_1_2_ppc64le.whl", hash = "sha256:64b55f9dce520635f018f907ff1b0df1fdc31f2795a922fb49dd14fbcdf48c84", size = 163663, upload-time = "2025-10-14T04:40:24.17Z" },
    { url = "https://files.pythonhosted.org/packages/ed/09/c9e38fc8fa9e0849b172b581fd9803bdf6e694041127933934184e19f8c3/charset_normalizer-3.4.4-cp310-cp310-musllinux_1_2_riscv64.whl", hash = "sha256:faa3a41b2b66b6e50f84ae4a68c64fcd0c44355741c6374813a800cd6695db9e", size = 151964, upload-time = "2025-10-14T04:40:25.368Z" },
    { url = "https://files.pythonhosted.org/packages/d2/d1/d28b747e512d0da79d8b6a1ac18b7ab2ecfd81b2944c4c710e166d8dd09c/charset_normalizer-3.4.4-cp310-cp310-musllinux_1_2_s390x.whl", hash = "sha256:6515f3182dbe4ea06ced2d9e8666d97b46ef4c75e326b79bb624110f122551db", size = 161064, upload-time = "2025-10-14T04:40:26.806Z" },
    { url = "https://files.pythonhosted.org/packages/bb/9a/31d62b611d901c3b9e5500c36aab0ff5eb442043fb3a1c254200d3d397d9/charset_normalizer-3.4.4-cp310-cp310-musllinux_1_2_x86_64.whl", hash = "sha256:cc00f04ed596e9dc0da42ed17ac5e596c6ccba999ba6bd92b0e0aef2f170f2d6", size = 155015, upload-time = "2025-10-14T04:40:28.284Z" },
    { url = "https://files.pythonhosted.org/packages/1f/f3/107e008fa2bff0c8b9319584174418e5e5285fef32f79d8ee6a430d0039c/charset_normalizer-3.4.4-cp310-cp310-win32.whl", hash = "sha256:f34be2938726fc13801220747472850852fe6b1ea75869a048d6f896838c896f", size = 99792, upload-time = "2025-10-14T04:40:29.613Z" },
    { url = "https://files.pythonhosted.org/packages/eb/66/e396e8a408843337d7315bab30dbf106c38966f1819f123257f5520f8a96/charset_normalizer-3.4.4-cp310-cp310-win_amd64.whl", hash = "sha256:a61900df84c667873b292c3de315a786dd8dac506704dea57bc957bd31e22c7d", size = 107198, upload-time = "2025-10-14T04:40:30.644Z" },
    { url = "https://files.pythonhosted.org/packages/b5/58/01b4f815bf0312704c267f2ccb6e5d42bcc7752340cd487bc9f8c3710597/charset_normalizer-3.4.4-cp310-cp310-win_arm64.whl", hash = "sha256:cead0978fc57397645f12578bfd2d5ea9138ea0fac82b2f63f7f7c6877986a69", size = 100262, upload-time = "2025-10-14T04:40:32.108Z" },
    { url = "https://files.pythonhosted.org/packages/ed/27/c6491ff4954e58a10f69ad90aca8a1b6fe9c5d3c6f380907af3c37435b59/charset_normalizer-3.4.4-cp311-cp311-macosx_10_9_universal2.whl", hash = "sha256:6e1fcf0720908f200cd21aa4e6750a48ff6ce4afe7ff5a79a90d5ed8a08296f8", size = 206988, upload-time = "2025-10-14T04:40:33.79Z" },
    { url = "https://files.pythonhosted.org/packages/94/59/2e87300fe67ab820b5428580a53cad894272dbb97f38a7a814a2a1ac1011/charset_normalizer-3.4.4-cp311-cp311-manylinux2014_aarch64.manylinux_2_17_aarch64.manylinux_2_28_aarch64.whl", hash = "sha256:5f819d5fe9234f9f82d75bdfa9aef3a3d72c4d24a6e57aeaebba32a704553aa0", size = 147324, upload-time = "2025-10-14T04:40:34.961Z" },
    { url = "https://files.pythonhosted.org/packages/07/fb/0cf61dc84b2b088391830f6274cb57c82e4da8bbc2efeac8c025edb88772/charset_normalizer-3.4.4-cp311-cp311-manylinux2014_armv7l.manylinux_2_17_armv7l.manylinux_2_31_armv7l.whl", hash = "sha256:a59cb51917aa591b1c4e6a43c132f0cdc3c76dbad6155df4e28ee626cc77a0a3", size = 142742, upload-time = "2025-10-14T04:40:36.105Z" },
    { url = "https://files.pythonhosted.org/packages/62/8b/171935adf2312cd745d290ed93cf16cf0dfe320863ab7cbeeae1dcd6535f/charset_normalizer-3.4.4-cp311-cp311-manylinux2014_ppc64le.manylinux_2_17_ppc64le.manylinux_2_28_ppc64le.whl", hash = "sha256:8ef3c867360f88ac904fd3f5e1f902f13307af9052646963ee08ff4f131adafc", size = 160863, upload-time = "2025-10-14T04:40:37.188Z" },
    { url = "https://files.pythonhosted.org/packages/09/73/ad875b192bda14f2173bfc1bc9a55e009808484a4b256748d931b6948442/charset_normalizer-3.4.4-cp311-cp311-manylinux2014_s390x.manylinux_2_17_s390x.manylinux_2_28_s390x.whl", hash = "sha256:d9e45d7faa48ee908174d8fe84854479ef838fc6a705c9315372eacbc2f02897", size = 157837, upload-time = "2025-10-14T04:40:38.435Z" },
    { url = "https://files.pythonhosted.org/packages/6d/fc/de9cce525b2c5b94b47c70a4b4fb19f871b24995c728e957ee68ab1671ea/charset_normalizer-3.4.4-cp311-cp311-manylinux2014_x86_64.manylinux_2_17_x86_64.manylinux_2_28_x86_64.whl", hash = "sha256:840c25fb618a231545cbab0564a799f101b63b9901f2569faecd6b222ac72381", size = 151550, upload-time = "2025-10-14T04:40:40.053Z" },
    { url = "https://files.pythonhosted.org/packages/55/c2/43edd615fdfba8c6f2dfbd459b25a6b3b551f24ea21981e23fb768503ce1/charset_normalizer-3.4.4-cp311-cp311-manylinux_2_31_riscv64.manylinux_2_39_riscv64.whl", hash = "sha256:ca5862d5b3928c4940729dacc329aa9102900382fea192fc5e52eb69d6093815", size = 149162, upload-time = "2025-10-14T04:40:41.163Z" },
    { url = "https://files.pythonhosted.org/packages/03/86/bde4ad8b4d0e9429a4e82c1e8f5c659993a9a863ad62c7df05cf7b678d75/charset_normalizer-3.4.4-cp311-cp311-musllinux_1_2_aarch64.whl", hash = "sha256:d9c7f57c3d666a53421049053eaacdd14bbd0a528e2186fcb2e672effd053bb0", size = 150019, upload-time = "2025-10-14T04:40:42.276Z" },
    { url = "https://files.pythonhosted.org/packages/1f/86/a151eb2af293a7e7bac3a739b81072585ce36ccfb4493039f49f1d3cae8c/charset_normalizer-3.4.4-cp311-cp311-musllinux_1_2_armv7l.whl", hash = "sha256:277e970e750505ed74c832b4bf75dac7476262ee2a013f5574dd49075879e161", size = 143310, upload-time = "2025-10-14T04:40:43.439Z" },
    { url = "https://files.pythonhosted.org/packages/b5/fe/43dae6144a7e07b87478fdfc4dbe9efd5defb0e7ec29f5f58a55aeef7bf7/charset_normalizer-3.4.4-cp311-cp311-musllinux_1_2_ppc64le.whl", hash = "sha256:31fd66405eaf47bb62e8cd575dc621c56c668f27d46a61d975a249930dd5e2a4", size = 162022, upload-time = "2025-10-14T04:40:44.547Z" },
    { url = "https://files.pythonhosted.org/packages/80/e6/7aab83774f5d2bca81f42ac58d04caf44f0cc2b65fc6db2b3b2e8a05f3b3/charset_normalizer-3.4.4-cp311-cp311-musllinux_1_2_riscv64.whl", hash = "sha256:0d3d8f15c07f86e9ff82319b3d9ef6f4bf907608f53fe9d92b28ea9ae3d1fd89", size = 149383, upload-time = "2025-10-14T04:40:46.018Z" },
    { url = "https://files.pythonhosted.org/packages/4f/e8/b289173b4edae05c0dde07f69f8db476a0b511eac556dfe0d6bda3c43384/charset_normalizer-3.4.4-cp311-cp311-musllinux_1_2_s390x.whl", hash = "sha256:9f7fcd74d410a36883701fafa2482a6af2ff5ba96b9a620e9e0721e28ead5569", size = 159098, upload-time = "2025-10-14T04:40:47.081Z" },
    { url = "https://files.pythonhosted.org/packages/d8/df/fe699727754cae3f8478493c7f45f777b17c3ef0600e28abfec8619eb49c/charset_normalizer-3.4.4-cp311-cp311-musllinux_1_2_x86_64.whl", hash = "sha256:ebf3e58c7ec8a8bed6d66a75d7fb37b55e5015b03ceae72a8e7c74495551e224", size = 152991, upload-time = "2025-10-14T04:40:48.246Z" },
    { url = "https://files.pythonhosted.org/packages/1a/86/584869fe4ddb6ffa3bd9f491b87a01568797fb9bd8933f557dba9771beaf/charset_normalizer-3.4.4-cp311-cp311-win32.whl", hash = "sha256:eecbc200c7fd5ddb9a7f16c7decb07b566c29fa2161a16cf67b8d068bd21690a", size = 99456, upload-time = "2025-10-14T04:40:49.376Z" },
    { url = "https://files.pythonhosted.org/packages/65/f6/62fdd5feb60530f50f7e38b4f6a1d5203f4d16ff4f9f0952962c044e919a/charset_normalizer-3.4.4-cp311-cp311-win_amd64.whl", hash = "sha256:5ae497466c7901d54b639cf42d5b8c1b6a4fead55215500d2f486d34db48d016", size = 106978, upload-time = "2025-10-14T04:40:50.844Z" },
    { url = "https://files.pythonhosted.org/packages/7a/9d/0710916e6c82948b3be62d9d398cb4fcf4e97b56d6a6aeccd66c4b2f2bd5/charset_normalizer-3.4.4-cp311-cp311-win_arm64.whl", hash = "sha256:65e2befcd84bc6f37095f5961e68a6f077bf44946771354a28ad434c2cce0ae1", size = 99969, upload-time = "2025-10-14T04:40:52.272Z" },
    { url = "https://files.pythonhosted.org/packages/f3/85/1637cd4af66fa687396e757dec650f28025f2a2f5a5531a3208dc0ec43f2/charset_normalizer-3.4.4-cp312-cp312-macosx_10_13_universal2.whl", hash = "sha256:0a98e6759f854bd25a58a73fa88833fba3b7c491169f86ce1180c948ab3fd394", size = 208425, upload-time = "2025-10-14T04:40:53.353Z" },
    { url = "https://files.pythonhosted.org/packages/9d/6a/04130023fef2a0d9c62d0bae2649b69f7b7d8d24ea5536feef50551029df/charset_normalizer-3.4.4-cp312-cp312-manylinux2014_aarch64.manylinux_2_17_aarch64.manylinux_2_28_aarch64.whl", hash = "sha256:b5b290ccc2a263e8d185130284f8501e3e36c5e02750fc6b6bdeb2e9e96f1e25", size = 148162, upload-time = "2025-10-14T04:40:54.558Z" },
    { url = "https://files.pythonhosted.org/packages/78/29/62328d79aa60da22c9e0b9a66539feae06ca0f5a4171ac4f7dc285b83688/charset_normalizer-3.4.4-cp312-cp312-manylinux2014_armv7l.manylinux_2_17_armv7l.manylinux_2_31_armv7l.whl", hash = "sha256:74bb723680f9f7a6234dcf67aea57e708ec1fbdf5699fb91dfd6f511b0a320ef", size = 144558, upload-time = "2025-10-14T04:40:55.677Z" },
    { url = "https://files.pythonhosted.org/packages/86/bb/b32194a4bf15b88403537c2e120b817c61cd4ecffa9b6876e941c3ee38fe/charset_normalizer-3.4.4-cp312-cp312-manylinux2014_ppc64le.manylinux_2_17_ppc64le.manylinux_2_28_ppc64le.whl", hash = "sha256:f1e34719c6ed0b92f418c7c780480b26b5d9c50349e9a9af7d76bf757530350d", size = 161497, upload-time = "2025-10-14T04:40:57.217Z" },
    { url = "https://files.pythonhosted.org/packages/19/89/a54c82b253d5b9b111dc74aca196ba5ccfcca8242d0fb64146d4d3183ff1/charset_normalizer-3.4.4-cp312-cp312-manylinux2014_s390x.manylinux_2_17_s390x.manylinux_2_28_s390x.whl", hash = "sha256:2437418e20515acec67d86e12bf70056a33abdacb5cb1655042f6538d6b085a8", size = 159240, upload-time = "2025-10-14T04:40:58.358Z" },
    { url = "https://files.pythonhosted.org/packages/c0/10/d20b513afe03acc89ec33948320a5544d31f21b05368436d580dec4e234d/charset_normalizer-3.4.4-cp312-cp312-manylinux2014_x86_64.manylinux_2_17_x86_64.manylinux_2_28_x86_64.whl", hash = "sha256:11d694519d7f29d6cd09f6ac70028dba10f92f6cdd059096db198c283794ac86", size = 153471, upload-time = "2025-10-14T04:40:59.468Z" },
    { url = "https://files.pythonhosted.org/packages/61/fa/fbf177b55bdd727010f9c0a3c49eefa1d10f960e5f09d1d887bf93c2e698/charset_normalizer-3.4.4-cp312-cp312-manylinux_2_31_riscv64.manylinux_2_39_riscv64.whl", hash = "sha256:ac1c4a689edcc530fc9d9aa11f5774b9e2f33f9a0c6a57864e90908f5208d30a", size = 150864, upload-time = "2025-10-14T04:41:00.623Z" },
    { url = "https://files.pythonhosted.org/packages/05/12/9fbc6a4d39c0198adeebbde20b619790e9236557ca59fc40e0e3cebe6f40/charset_normalizer-3.4.4-cp312-cp312-musllinux_1_2_aarch64.whl", hash = "sha256:21d142cc6c0ec30d2efee5068ca36c128a30b0f2c53c1c07bd78cb6bc1d3be5f", size = 150647, upload-time = "2025-10-14T04:41:01.754Z" },
    { url = "https://files.pythonhosted.org/packages/ad/1f/6a9a593d52e3e8c5d2b167daf8c6b968808efb57ef4c210acb907c365bc4/charset_normalizer-3.4.4-cp312-cp312-musllinux_1_2_armv7l.whl", hash = "sha256:5dbe56a36425d26d6cfb40ce79c314a2e4dd6211d51d6d2191c00bed34f354cc", size = 145110, upload-time = "2025-10-14T04:41:03.231Z" },
    { url = "https://files.pythonhosted.org/packages/30/42/9a52c609e72471b0fc54386dc63c3781a387bb4fe61c20231a4ebcd58bdd/charset_normalizer-3.4.4-cp312-cp312-musllinux_1_2_ppc64le.whl", hash = "sha256:5bfbb1b9acf3334612667b61bd3002196fe2a1eb4dd74d247e0f2a4d50ec9bbf", size = 162839, upload-time = "2025-10-14T04:41:04.715Z" },
    { url = "https://files.pythonhosted.org/packages/c4/5b/c0682bbf9f11597073052628ddd38344a3d673fda35a36773f7d19344b23/charset_normalizer-3.4.4-cp312-cp312-musllinux_1_2_riscv64.whl", hash = "sha256:d055ec1e26e441f6187acf818b73564e6e6282709e9bcb5b63f5b23068356a15", size = 150667, upload-time = "2025-10-14T04:41:05.827Z" },
    { url = "https://files.pythonhosted.org/packages/e4/24/a41afeab6f990cf2daf6cb8c67419b63b48cf518e4f56022230840c9bfb2/charset_normalizer-3.4.4-cp312-cp312-musllinux_1_2_s390x.whl", hash = "sha256:af2d8c67d8e573d6de5bc30cdb27e9b95e49115cd9baad5ddbd1a6207aaa82a9", size = 160535, upload-time = "2025-10-14T04:41:06.938Z" },
    { url = "https://files.pythonhosted.org/packages/2a/e5/6a4ce77ed243c4a50a1fecca6aaaab419628c818a49434be428fe24c9957/charset_normalizer-3.4.4-cp312-cp312-musllinux_1_2_x86_64.whl", hash = "sha256:780236ac706e66881f3b7f2f32dfe90507a09e67d1d454c762cf642e6e1586e0", size = 154816, upload-time = "2025-10-14T04:41:08.101Z" },
    { url = "https://files.pythonhosted.org/packages/a8/ef/89297262b8092b312d29cdb2517cb1237e51db8ecef2e9af5edbe7b683b1/charset_normalizer-3.4.4-cp312-cp312-win32.whl", hash = "sha256:5833d2c39d8896e4e19b689ffc198f08ea58116bee26dea51e362ecc7cd3ed26", size = 99694, upload-time = "2025-10-14T04:41:09.23Z" },
    { url = "https://files.pythonhosted.org/packages/3d/2d/1e5ed9dd3b3803994c155cd9aacb60c82c331bad84daf75bcb9c91b3295e/charset_normalizer-3.4.4-cp312-cp312-win_amd64.whl", hash = "sha256:a79cfe37875f822425b89a82333404539ae63dbdddf97f84dcbc3d339aae9525", size = 107131, upload-time = "2025-10-14T04:41:10.467Z" },
    { url = "https://files.pythonhosted.org/packages/d0/d9/0ed4c7098a861482a7b6a95603edce4c0d9db2311af23da1fb2b75ec26fc/charset_normalizer-3.4.4-cp312-cp312-win_arm64.whl", hash = "sha256:376bec83a63b8021bb5c8ea75e21c4ccb86e7e45ca4eb81146091b56599b80c3", size = 100390, upload-time = "2025-10-14T04:41:11.915Z" },
    { url = "https://files.pythonhosted.org/packages/97/45/4b3a1239bbacd321068ea6e7ac28875b03ab8bc0aa0966452db17cd36714/charset_normalizer-3.4.4-cp313-cp313-macosx_10_13_universal2.whl", hash = "sha256:e1f185f86a6f3403aa2420e815904c67b2f9ebc443f045edd0de921108345794", size = 208091, upload-time = "2025-10-14T04:41:13.346Z" },
    { url = "https://files.pythonhosted.org/packages/7d/62/73a6d7450829655a35bb88a88fca7d736f9882a27eacdca2c6d505b57e2e/charset_normalizer-3.4.4-cp313-cp313-manylinux2014_aarch64.manylinux_2_17_aarch64.manylinux_2_28_aarch64.whl", hash = "sha256:6b39f987ae8ccdf0d2642338faf2abb1862340facc796048b604ef14919e55ed", size = 147936, upload-time = "2025-10-14T04:41:14.461Z" },
    { url = "https://files.pythonhosted.org/packages/89/c5/adb8c8b3d6625bef6d88b251bbb0d95f8205831b987631ab0c8bb5d937c2/charset_normalizer-3.4.4-cp313-cp313-manylinux2014_armv7l.manylinux_2_17_armv7l.manylinux_2_31_armv7l.whl", hash = "sha256:3162d5d8ce1bb98dd51af660f2121c55d0fa541b46dff7bb9b9f86ea1d87de72", size = 144180, upload-time = "2025-10-14T04:41:15.588Z" },
    { url = "https://files.pythonhosted.org/packages/91/ed/9706e4070682d1cc219050b6048bfd293ccf67b3d4f5a4f39207453d4b99/charset_normalizer-3.4.4-cp313-cp313-manylinux2014_ppc64le.manylinux_2_17_ppc64le.manylinux_2_28_ppc64le.whl", hash = "sha256:81d5eb2a312700f4ecaa977a8235b634ce853200e828fbadf3a9c50bab278328", size = 161346, upload-time = "2025-10-14T04:41:16.738Z" },
    { url = "https://files.pythonhosted.org/packages/d5/0d/031f0d95e4972901a2f6f09ef055751805ff541511dc1252ba3ca1f80cf5/charset_normalizer-3.4.4-cp313-cp313-manylinux2014_s390x.manylinux_2_17_s390x.manylinux_2_28_s390x.whl", hash = "sha256:5bd2293095d766545ec1a8f612559f6b40abc0eb18bb2f5d1171872d34036ede", size = 158874, upload-time = "2025-10-14T04:41:17.923Z" },
    { url = "https://files.pythonhosted.org/packages/f5/83/6ab5883f57c9c801ce5e5677242328aa45592be8a00644310a008d04f922/charset_normalizer-3.4.4-cp313-cp313-manylinux2014_x86_64.manylinux_2_17_x86_64.manylinux_2_28_x86_64.whl", hash = "sha256:a8a8b89589086a25749f471e6a900d3f662d1d3b6e2e59dcecf787b1cc3a1894", size = 153076, upload-time = "2025-10-14T04:41:19.106Z" },
    { url = "https://files.pythonhosted.org/packages/75/1e/5ff781ddf5260e387d6419959ee89ef13878229732732ee73cdae01800f2/charset_normalizer-3.4.4-cp313-cp313-manylinux_2_31_riscv64.manylinux_2_39_riscv64.whl", hash = "sha256:bc7637e2f80d8530ee4a78e878bce464f70087ce73cf7c1caf142416923b98f1", size = 150601, upload-time = "2025-10-14T04:41:20.245Z" },
    { url = "https://files.pythonhosted.org/packages/d7/57/71be810965493d3510a6ca79b90c19e48696fb1ff964da319334b12677f0/charset_normalizer-3.4.4-cp313-cp313-musllinux_1_2_aarch64.whl", hash = "sha256:f8bf04158c6b607d747e93949aa60618b61312fe647a6369f88ce2ff16043490", size = 150376, upload-time = "2025-10-14T04:41:21.398Z" },
    { url = "https://files.pythonhosted.org/packages/e5/d5/c3d057a78c181d007014feb7e9f2e65905a6c4ef182c0ddf0de2924edd65/charset_normalizer-3.4.4-cp313-cp313-musllinux_1_2_armv7l.whl", hash = "sha256:554af85e960429cf30784dd47447d5125aaa3b99a6f0683589dbd27e2f45da44", size = 144825, upload-time = "2025-10-14T04:41:22.583Z" },
    { url = "https://files.pythonhosted.org/packages/e6/8c/d0406294828d4976f275ffbe66f00266c4b3136b7506941d87c00cab5272/charset_normalizer-3.4.4-cp313-cp313-musllinux_1_2_ppc64le.whl", hash = "sha256:74018750915ee7ad843a774364e13a3db91682f26142baddf775342c3f5b1133", size = 162583, upload-time = "2025-10-14T04:41:23.754Z" },
    { url = "https://files.pythonhosted.org/packages/d7/24/e2aa1f18c8f15c4c0e932d9287b8609dd30ad56dbe41d926bd846e22fb8d/charset_normalizer-3.4.4-cp313-cp313-musllinux_1_2_riscv64.whl", hash = "sha256:c0463276121fdee9c49b98908b3a89c39be45d86d1dbaa22957e38f6321d4ce3", size = 150366, upload-time = "2025-10-14T04:41:25.27Z" },
    { url = "https://files.pythonhosted.org/packages/e4/5b/1e6160c7739aad1e2df054300cc618b06bf784a7a164b0f238360721ab86/charset_normalizer-3.4.4-cp313-cp313-musllinux_1_2_s390x.whl", hash = "sha256:362d61fd13843997c1c446760ef36f240cf81d3ebf74ac62652aebaf7838561e", size = 160300, upload-time = "2025-10-14T04:41:26.725Z" },
    { url = "https://files.pythonhosted.org/packages/7a/10/f882167cd207fbdd743e55534d5d9620e095089d176d55cb22d5322f2afd/charset_normalizer-3.4.4-cp313-cp313-musllinux_1_2_x86_64.whl", hash = "sha256:9a26f18905b8dd5d685d6d07b0cdf98a79f3c7a918906af7cc143ea2e164c8bc", size = 154465, upload-time = "2025-10-14T04:41:28.322Z" },
    { url = "https://files.pythonhosted.org/packages/89/66/c7a9e1b7429be72123441bfdbaf2bc13faab3f90b933f664db506dea5915/charset_normalizer-3.4.4-cp313-cp313-win32.whl", hash = "sha256:9b35f4c90079ff2e2edc5b26c0c77925e5d2d255c42c74fdb70fb49b172726ac", size = 99404, upload-time = "2025-10-14T04:41:29.95Z" },
    { url = "https://files.pythonhosted.org/packages/c4/26/b9924fa27db384bdcd97ab83b4f0a8058d96ad9626ead570674d5e737d90/charset_normalizer-3.4.4-cp313-cp313-win_amd64.whl", hash = "sha256:b435cba5f4f750aa6c0a0d92c541fb79f69a387c91e61f1795227e4ed9cece14", size = 107092, upload-time = "2025-10-14T04:41:31.188Z" },
    { url = "https://files.pythonhosted.org/packages/af/8f/3ed4bfa0c0c72a7ca17f0380cd9e4dd842b09f664e780c13cff1dcf2ef1b/charset_normalizer-3.4.4-cp313-cp313-win_arm64.whl", hash = "sha256:542d2cee80be6f80247095cc36c418f7bddd14f4a6de45af91dfad36d817bba2", size = 100408, upload-time = "2025-10-14T04:41:32.624Z" },
    { url = "https://files.pythonhosted.org/packages/2a/35/7051599bd493e62411d6ede36fd5af83a38f37c4767b92884df7301db25d/charset_normalizer-3.4.4-cp314-cp314-macosx_10_13_universal2.whl", hash = "sha256:da3326d9e65ef63a817ecbcc0df6e94463713b754fe293eaa03da99befb9a5bd", size = 207746, upload-time = "2025-10-14T04:41:33.773Z" },
    { url = "https://files.pythonhosted.org/packages/10/9a/97c8d48ef10d6cd4fcead2415523221624bf58bcf68a802721a6bc807c8f/charset_normalizer-3.4.4-cp314-cp314-manylinux2014_aarch64.manylinux_2_17_aarch64.manylinux_2_28_aarch64.whl", hash = "sha256:8af65f14dc14a79b924524b1e7fffe304517b2bff5a58bf64f30b98bbc5079eb", size = 147889, upload-time = "2025-10-14T04:41:34.897Z" },
    { url = "https://files.pythonhosted.org/packages/10/bf/979224a919a1b606c82bd2c5fa49b5c6d5727aa47b4312bb27b1734f53cd/charset_normalizer-3.4.4-cp314-cp314-manylinux2014_armv7l.manylinux_2_17_armv7l.manylinux_2_31_armv7l.whl", hash = "sha256:74664978bb272435107de04e36db5a9735e78232b85b77d45cfb38f758efd33e", size = 143641, upload-time = "2025-10-14T04:41:36.116Z" },
    { url = "https://files.pythonhosted.org/packages/ba/33/0ad65587441fc730dc7bd90e9716b30b4702dc7b617e6ba4997dc8651495/charset_normalizer-3.4.4-cp314-cp314-manylinux2014_ppc64le.manylinux_2_17_ppc64le.manylinux_2_28_ppc64le.whl", hash = "sha256:752944c7ffbfdd10c074dc58ec2d5a8a4cd9493b314d367c14d24c17684ddd14", size = 160779, upload-time = "2025-10-14T04:41:37.229Z" },
    { url = "https://files.pythonhosted.org/packages/67/ed/331d6b249259ee71ddea93f6f2f0a56cfebd46938bde6fcc6f7b9a3d0e09/charset_normalizer-3.4.4-cp314-cp314-manylinux2014_s390x.manylinux_2_17_s390x.manylinux_2_28_s390x.whl", hash = "sha256:d1f13550535ad8cff21b8d757a3257963e951d96e20ec82ab44bc64aeb62a191", size = 159035, upload-time = "2025-10-14T04:41:38.368Z" },
    { url = "https://files.pythonhosted.org/packages/67/ff/f6b948ca32e4f2a4576aa129d8bed61f2e0543bf9f5f2b7fc3758ed005c9/charset_normalizer-3.4.4-cp314-cp314-manylinux2014_x86_64.manylinux_2_17_x86_64.manylinux_2_28_x86_64.whl", hash = "sha256:ecaae4149d99b1c9e7b88bb03e3221956f68fd6d50be2ef061b2381b61d20838", size = 152542, upload-time = "2025-10-14T04:41:39.862Z" },
    { url = "https://files.pythonhosted.org/packages/16/85/276033dcbcc369eb176594de22728541a925b2632f9716428c851b149e83/charset_normalizer-3.4.4-cp314-cp314-manylinux_2_31_riscv64.manylinux_2_39_riscv64.whl", hash = "sha256:cb6254dc36b47a990e59e1068afacdcd02958bdcce30bb50cc1700a8b9d624a6", size = 149524, upload-time = "2025-10-14T04:41:41.319Z" },
    { url = "https://files.pythonhosted.org/packages/9e/f2/6a2a1f722b6aba37050e626530a46a68f74e63683947a8acff92569f979a/charset_normalizer-3.4.4-cp314-cp314-musllinux_1_2_aarch64.whl", hash = "sha256:c8ae8a0f02f57a6e61203a31428fa1d677cbe50c93622b4149d5c0f319c1d19e", size = 150395, upload-time = "2025-10-14T04:41:42.539Z" },
    { url = "https://files.pythonhosted.org/packages/60/bb/2186cb2f2bbaea6338cad15ce23a67f9b0672929744381e28b0592676824/charset_normalizer-3.4.4-cp314-cp314-musllinux_1_2_armv7l.whl", hash = "sha256:47cc91b2f4dd2833fddaedd2893006b0106129d4b94fdb6af1f4ce5a9965577c", size = 143680, upload-time = "2025-10-14T04:41:43.661Z" },
    { url = "https://files.pythonhosted.org/packages/7d/a5/bf6f13b772fbb2a90360eb620d52ed8f796f3c5caee8398c3b2eb7b1c60d/charset_normalizer-3.4.4-cp314-cp314-musllinux_1_2_ppc64le.whl", hash = "sha256:82004af6c302b5d3ab2cfc4cc5f29db16123b1a8417f2e25f9066f91d4411090", size = 162045, upload-time = "2025-10-14T04:41:44.821Z" },
    { url = "https://files.pythonhosted.org/packages/df/c5/d1be898bf0dc3ef9030c3825e5d3b83f2c528d207d246cbabe245966808d/charset_normalizer-3.4.4-cp314-cp314-musllinux_1_2_riscv64.whl", hash = "sha256:2b7d8f6c26245217bd2ad053761201e9f9680f8ce52f0fcd8d0755aeae5b2152", size = 149687, upload-time = "2025-10-14T04:41:46.442Z" },
    { url = "https://files.pythonhosted.org/packages/a5/42/90c1f7b9341eef50c8a1cb3f098ac43b0508413f33affd762855f67a410e/charset_normalizer-3.4.4-cp314-cp314-musllinux_1_2_s390x.whl", hash = "sha256:799a7a5e4fb2d5898c60b640fd4981d6a25f1c11790935a44ce38c54e985f828", size = 160014, upload-time = "2025-10-14T04:41:47.631Z" },
    { url = "https://files.pythonhosted.org/packages/76/be/4d3ee471e8145d12795ab655ece37baed0929462a86e72372fd25859047c/charset_normalizer-3.4.4-cp314-cp314-musllinux_1_2_x86_64.whl", hash = "sha256:99ae2cffebb06e6c22bdc25801d7b30f503cc87dbd283479e7b606f70aff57ec", size = 154044, upload-time = "2025-10-14T04:41:48.81Z" },
    { url = "https://files.pythonhosted.org/packages/b0/6f/8f7af07237c34a1defe7defc565a9bc1807762f672c0fde711a4b22bf9c0/charset_normalizer-3.4.4-cp314-cp314-win32.whl", hash = "sha256:f9d332f8c2a2fcbffe1378594431458ddbef721c1769d78e2cbc06280d8155f9", size = 99940, upload-time = "2025-10-14T04:41:49.946Z" },
    { url = "https://files.pythonhosted.org/packages/4b/51/8ade005e5ca5b0d80fb4aff72a3775b325bdc3d27408c8113811a7cbe640/charset_normalizer-3.4.4-cp314-cp314-win_amd64.whl", hash = "sha256:8a6562c3700cce886c5be75ade4a5db4214fda19fede41d9792d100288d8f94c", size = 107104, upload-time = "2025-10-14T04:41:51.051Z" },
    { url = "https://files.pythonhosted.org/packages/da/5f/6b8f83a55bb8278772c5ae54a577f3099025f9ade59d0136ac24a0df4bde/charset_normalizer-3.4.4-cp314-cp314-win_arm64.whl", hash = "sha256:de00632ca48df9daf77a2c65a484531649261ec9f25489917f09e455cb09ddb2", size = 100743, upload-time = "2025-10-14T04:41:52.122Z" },
    { url = "https://files.pythonhosted.org/packages/0a/4c/925909008ed5a988ccbb72dcc897407e5d6d3bd72410d69e051fc0c14647/charset_normalizer-3.4.4-py3-none-any.whl", hash = "sha256:7a32c560861a02ff789ad905a2fe94e3f840803362c84fecf1851cb4cf3dc37f", size = 53402, upload-time = "2025-10-14T04:42:31.76Z" },
]

[[package]]
name = "click"
version = "8.3.1"
source = { registry = "https://pypi.org/simple" }
dependencies = [
    { name = "colorama", marker = "sys_platform == 'win32'" },
]
sdist = { url = "https://files.pythonhosted.org/packages/3d/fa/656b739db8587d7b5dfa22e22ed02566950fbfbcdc20311993483657a5c0/click-8.3.1.tar.gz", hash = "sha256:12ff4785d337a1bb490bb7e9c2b1ee5da3112e94a8622f26a6c77f5d2fc6842a", size = 295065, upload-time = "2025-11-15T20:45:42.706Z" }
wheels = [
    { url = "https://files.pythonhosted.org/packages/98/78/01c019cdb5d6498122777c1a43056ebb3ebfeef2076d9d026bfe15583b2b/click-8.3.1-py3-none-any.whl", hash = "sha256:981153a64e25f12d547d3426c367a4857371575ee7ad18df2a6183ab0545b2a6", size = 108274, upload-time = "2025-11-15T20:45:41.139Z" },
]

[[package]]
name = "cmarkgfm"
version = "2025.10.22"
source = { registry = "https://pypi.org/simple" }
dependencies = [
    { name = "cffi" },
]
sdist = { url = "https://files.pythonhosted.org/packages/8f/0c/5010c87ceba51854dad42f45a3d28a3c67e81a21cfed8b20c34688aaa1b6/cmarkgfm-2025.10.22.tar.gz", hash = "sha256:5bec61007b65b919488442c838c58a6c8bf4741f5103c593b2ef180d39818eda", size = 146727, upload-time = "2025-10-22T23:13:22.639Z" }
wheels = [
    { url = "https://files.pythonhosted.org/packages/32/63/b1d9e23ecdc03f55a2178147cd44e2768c64a8039c055cb87a2a902fb383/cmarkgfm-2025.10.22-cp310-cp310-macosx_11_0_arm64.whl", hash = "sha256:37e0b126a3868e1497f8e10c11a49b007f6f4b3104032d3a51bb84404c0f4486", size = 124568, upload-time = "2025-10-22T22:26:10.48Z" },
    { url = "https://files.pythonhosted.org/packages/26/f3/48bd73c354af608a6a9437f05f88a80d47fd4ba02c8bea6e4ab7d4076c6a/cmarkgfm-2025.10.22-cp310-cp310-manylinux2014_aarch64.manylinux_2_17_aarch64.manylinux_2_28_aarch64.whl", hash = "sha256:1214acf1ef779b129e13a1a51e446425feaed64fd11124f44f78c93021bba853", size = 446066, upload-time = "2025-10-22T23:13:25.787Z" },
    { url = "https://files.pythonhosted.org/packages/48/47/6167a6d346a38066f861f3390d91e6e1eaacd6b19ab7bc02a4a2781a2ff2/cmarkgfm-2025.10.22-cp310-cp310-manylinux2014_x86_64.manylinux_2_17_x86_64.manylinux_2_28_x86_64.whl", hash = "sha256:df2e8e1140e811d952c9eabc9471517f9193438e5eb17a9530f9559cbf216492", size = 449115, upload-time = "2025-10-22T23:13:27.228Z" },
    { url = "https://files.pythonhosted.org/packages/18/9e/7f65aca3accb5716c862dd69ad6c9a0a9c9b010b3b4467cb7d897c4fa588/cmarkgfm-2025.10.22-cp310-cp310-musllinux_1_2_aarch64.whl", hash = "sha256:30e8a48bc36e1e06e6938952e3d69e4c2a73cf2dcee1071942a7c036df1982ff", size = 441850, upload-time = "2025-10-22T23:13:28.585Z" },
    { url = "https://files.pythonhosted.org/packages/ba/dd/c4032fe9c384ffc0e345e6ba26cd5133635e563a07a4e928ebc11eaccf6d/cmarkgfm-2025.10.22-cp310-cp310-musllinux_1_2_x86_64.whl", hash = "sha256:8d7ab8333f9cca9d4894d668ab06b19a97a30734d19c2e53ed83e33fe16d1891", size = 447711, upload-time = "2025-10-22T23:13:30.057Z" },
    { url = "https://files.pythonhosted.org/packages/67/79/071c265f7b3afb29c5a637add46628fd8694fdba58bf5ad2fa2d1f70ea89/cmarkgfm-2025.10.22-cp310-cp310-win32.whl", hash = "sha256:451da49653abcde96d4671824c37acc900f6d01f69687ebeb0bd59ebf99738e0", size = 116509, upload-time = "2025-10-22T22:34:45.834Z" },
    { url = "https://files.pythonhosted.org/packages/46/6a/08d88a53d8a4aaa9b172d38692d55863a4e19c573b8ee96f51e7cbea85cb/cmarkgfm-2025.10.22-cp310-cp310-win_amd64.whl", hash = "sha256:a815dab1d0f2e7af95613b26101143eb44dc92a3b44449096fa97ed54add822e", size = 127293, upload-time = "2025-10-22T22:34:47.574Z" },
    { url = "https://files.pythonhosted.org/packages/1c/f2/c39553bc81b6d1bd694580b682a243274e1c54596a1ef7c4d3d73e344f3f/cmarkgfm-2025.10.22-cp311-cp311-macosx_11_0_arm64.whl", hash = "sha256:18aba514abb3eedc04c3df7dd5a7743a92d7f313a04a3f7e17a059befce6fd5f", size = 124568, upload-time = "2025-10-22T22:26:11.757Z" },
    { url = "https://files.pythonhosted.org/packages/46/db/8d00199e3421ecb0d01d0862e67f83a5bdcb2aabe26da8b7df0272df070b/cmarkgfm-2025.10.22-cp311-cp311-manylinux2014_aarch64.manylinux_2_17_aarch64.manylinux_2_28_aarch64.whl", hash = "sha256:3da228e10238411fc6823e2d4db4d514ca41d93629a6f8be751325a5477288b9", size = 446056, upload-time = "2025-10-22T23:13:31.648Z" },
    { url = "https://files.pythonhosted.org/packages/b9/19/72241f8f46feb14ce465ffb9246e8fd741e378ed23c487d5532e67f7d768/cmarkgfm-2025.10.22-cp311-cp311-manylinux2014_x86_64.manylinux_2_17_x86_64.manylinux_2_28_x86_64.whl", hash = "sha256:76e1cd82deb79d0d6c1a0a9822116c277c1f7c43496cd151c340999ac4721dec", size = 449123, upload-time = "2025-10-22T23:13:33.053Z" },
    { url = "https://files.pythonhosted.org/packages/c4/5c/5cf4733d9eeade65b5a74ef3ed7ff518ef305a684bde7b3e59262ca6974c/cmarkgfm-2025.10.22-cp311-cp311-musllinux_1_2_aarch64.whl", hash = "sha256:87fd3616505159090b031a9601b2a24ebb2ee999abc562d924b99711fc6bb498", size = 441840, upload-time = "2025-10-22T23:13:34.242Z" },
    { url = "https://files.pythonhosted.org/packages/ba/bf/3a09943ab4769bc89c17eb8f229d543283087e5150de52efcbefec5227e3/cmarkgfm-2025.10.22-cp311-cp311-musllinux_1_2_x86_64.whl", hash = "sha256:f848d9698023ac9e352d73d92ab58119cb1268b12c3100578cf2d1ca1aeab2bf", size = 447704, upload-time = "2025-10-22T23:13:35.606Z" },
    { url = "https://files.pythonhosted.org/packages/b3/3b/76dc0b6e7521c02d67d28c05ee0cda3b90ab06da574d404f7706d105f26e/cmarkgfm-2025.10.22-cp311-cp311-win32.whl", hash = "sha256:93f34a753939b034a478a36687c6fef9010023e2cbe451b0ec83205e34252419", size = 116509, upload-time = "2025-10-22T22:34:48.724Z" },
    { url = "https://files.pythonhosted.org/packages/00/d9/118b0ce17316789aef6c81af99a08d3425c2fb8b0698ff394b701450bc8a/cmarkgfm-2025.10.22-cp311-cp311-win_amd64.whl", hash = "sha256:43cb1e912675dd91fba97db47f8de7c19c0b3cf6456d188ff584c120bcaa12b9", size = 127295, upload-time = "2025-10-22T22:34:49.603Z" },
    { url = "https://files.pythonhosted.org/packages/b8/e2/72098f7fccd3e7761a07b3f2be426fb2ee8cab21dd8e5215bed5fe6ec0a2/cmarkgfm-2025.10.22-cp312-cp312-macosx_11_0_arm64.whl", hash = "sha256:74a22cf245b32a918325a2895a9a3f6e737f0b10368b39e9a99d9e76fda4a78a", size = 124616, upload-time = "2025-10-22T22:26:12.911Z" },
    { url = "https://files.pythonhosted.org/packages/8b/a7/b8f20e4012cb4ebd9862423d6eb90689adacd3aafaac261c3c52db328195/cmarkgfm-2025.10.22-cp312-cp312-manylinux2014_aarch64.manylinux_2_17_aarch64.manylinux_2_28_aarch64.whl", hash = "sha256:68368a18b90e2dd795182c6fc34cee3180b2c8b380cad50c7fbd5563abff01b1", size = 446618, upload-time = "2025-10-22T23:13:36.811Z" },
    { url = "https://files.pythonhosted.org/packages/15/9e/f547d80ccaa4c7b6cffbc4af1bda508c1ba2f50733d5528beff81df1dd42/cmarkgfm-2025.10.22-cp312-cp312-manylinux2014_x86_64.manylinux_2_17_x86_64.manylinux_2_28_x86_64.whl", hash = "sha256:115fd0feaf93806b3a7c980615649b3c76a49c9dd89d5ea0c6240e10c6c71cee", size = 449859, upload-time = "2025-10-22T23:13:38.23Z" },
    { url = "https://files.pythonhosted.org/packages/16/2a/b8d9897db40e4575bc2caff7d6d7c2c99f0c06177e3e3e5e798cf490611f/cmarkgfm-2025.10.22-cp312-cp312-musllinux_1_2_aarch64.whl", hash = "sha256:69ccb4afa039f5b81d35de95fe935405577e115f367dda534309d66a455db5cb", size = 442251, upload-time = "2025-10-22T23:13:39.272Z" },
    { url = "https://files.pythonhosted.org/packages/dc/71/d99e03fb8176392525f1ce9ceba67f8b111524e8c1477dea69cbdcb9ae22/cmarkgfm-2025.10.22-cp312-cp312-musllinux_1_2_x86_64.whl", hash = "sha256:9bed95895226cba280a96543f49d46b469b9e42528b119f280f9852cd4fc7749", size = 448305, upload-time = "2025-10-22T23:13:40.311Z" },
    { url = "https://files.pythonhosted.org/packages/31/26/29db64e5cf6937b2bad8a4a0fe31459dbf9250ce225bbe1c891328ba0457/cmarkgfm-2025.10.22-cp312-cp312-win32.whl", hash = "sha256:fdf0a4689fb6febcbcaf675f2011a8074b100a4fc323f5754f627183ce492694", size = 116527, upload-time = "2025-10-22T22:34:50.768Z" },
    { url = "https://files.pythonhosted.org/packages/42/31/e1356399d49f2a9e255b98a406c03a8c78848d3a4b41fe300d6c6a749276/cmarkgfm-2025.10.22-cp312-cp312-win_amd64.whl", hash = "sha256:fc14ae28769b501f61a7364a1188c827dfcf839213f02d0159801bb71c8ae989", size = 127292, upload-time = "2025-10-22T22:34:51.954Z" },
    { url = "https://files.pythonhosted.org/packages/e0/6b/5da9daa0fa3d6b41f1fc1755151d459625a1376e2d968aa3b3bd42589e93/cmarkgfm-2025.10.22-cp313-cp313-macosx_11_0_arm64.whl", hash = "sha256:d8030955c836827b95f46f8fc520a58ab2a03fb23d4b56e2d976618099273298", size = 124618, upload-time = "2025-10-22T22:26:14.002Z" },
    { url = "https://files.pythonhosted.org/packages/ed/78/896e022b155b663b6129830a2b17b4907661e94f03e4ca8d64a895d686ed/cmarkgfm-2025.10.22-cp313-cp313-manylinux2014_aarch64.manylinux_2_17_aarch64.manylinux_2_28_aarch64.whl", hash = "sha256:862b7f15ecf040fe9cd82f3be208286daddc5af94e1a20091af8451a0fe5fe74", size = 446642, upload-time = "2025-10-22T23:13:41.508Z" },
    { url = "https://files.pythonhosted.org/packages/00/8c/c728c4129a285bd5fb10225e69089f96313e5b0529fc423514625fed9e1f/cmarkgfm-2025.10.22-cp313-cp313-manylinux2014_x86_64.manylinux_2_17_x86_64.manylinux_2_28_x86_64.whl", hash = "sha256:77840ddd24152881c2d374eae5e1baca462d24c2d78a937b6f30a12c2685cc0c", size = 449859, upload-time = "2025-10-22T23:13:43.024Z" },
    { url = "https://files.pythonhosted.org/packages/c3/ff/e8a7b4382c2caac800a0a15ccb58eee8608a1b83f8222cdf2974d06736ab/cmarkgfm-2025.10.22-cp313-cp313-musllinux_1_2_aarch64.whl", hash = "sha256:ba7693b9a4c30b2ae2d07d10c4bd3fd01dfaaaaa67c93784923b792dd10bb037", size = 442239, upload-time = "2025-10-22T23:13:44.458Z" },
    { url = "https://files.pythonhosted.org/packages/58/34/7e67d73b5c243e1e9d376f0eb22cdba32f912a98d70ea63fe645df3f149b/cmarkgfm-2025.10.22-cp313-cp313-musllinux_1_2_x86_64.whl", hash = "sha256:03435c2f57ed49be0e83b2743af5dced98c1287fb9ae41a12b8055cff984bf58", size = 448306, upload-time = "2025-10-22T23:13:45.977Z" },
    { url = "https://files.pythonhosted.org/packages/99/1f/4441ea20cc5ee2f8e417a5920184c5ff293073c569ab50efce6187f32d96/cmarkgfm-2025.10.22-cp313-cp313-win32.whl", hash = "sha256:aee2bf397cdf133025a2e66c6281e4fb6bd70420e3734b6dcf787ea9c2aadd78", size = 116531, upload-time = "2025-10-22T22:34:52.827Z" },
    { url = "https://files.pythonhosted.org/packages/74/c3/75407cc385a5b6e93b3493c7862e21b72d55a2e8c6aec0028fba1ae241b7/cmarkgfm-2025.10.22-cp313-cp313-win_amd64.whl", hash = "sha256:f41b76d274c8886d0a440d6577cc0d73d0ea631c3bb07758adce74ba6911d790", size = 127290, upload-time = "2025-10-22T22:34:54.079Z" },
    { url = "https://files.pythonhosted.org/packages/a0/4d/e188bc3739d4ba469989a265fc67efb6f3a1e8bb5a892644122d9f443196/cmarkgfm-2025.10.22-cp314-cp314-macosx_11_0_arm64.whl", hash = "sha256:974eb8a69d6835eeaf11cb8f7ed0ad4cb4ddda9223693ad02aeb56cb0c036afb", size = 124591, upload-time = "2025-10-22T22:26:15.08Z" },
    { url = "https://files.pythonhosted.org/packages/48/21/4880cc0ef701aa70ecedf879f0937df996457d82401ccb1739c0c59368fd/cmarkgfm-2025.10.22-cp314-cp314-manylinux2014_aarch64.manylinux_2_17_aarch64.manylinux_2_28_aarch64.whl", hash = "sha256:a591b213ab226232dee0b6ac8873560f01bd8cf423310bd8ce3f1c7cf913fd1f", size = 446538, upload-time = "2025-10-22T23:13:47.023Z" },
    { url = "https://files.pythonhosted.org/packages/7c/b7/be78b936cf02a5a4479e6727c6d69633fd87efda93b6a2d8dcf69d231b46/cmarkgfm-2025.10.22-cp314-cp314-manylinux2014_x86_64.manylinux_2_17_x86_64.manylinux_2_28_x86_64.whl", hash = "sha256:54070905b888d0d4590e03f60c5153dd456f2297ff5ff9fc43ba6d561f2eff72", size = 449842, upload-time = "2025-10-22T23:13:48.481Z" },
    { url = "https://files.pythonhosted.org/packages/ff/bd/b666242d5ee74684dad1dd56088a3cf0a4680e17d3f81ef2188d0a59fb7f/cmarkgfm-2025.10.22-cp314-cp314-musllinux_1_2_aarch64.whl", hash = "sha256:37eef93238957bb238669810e1e3fe835706f9cbb25362b5ae8bbd51e39af45f", size = 442180, upload-time = "2025-10-22T23:13:49.512Z" },
    { url = "https://files.pythonhosted.org/packages/31/b9/f1ab6bc256d1b6738d3d07a6927ed1a922b8698d15c475c4009f43184209/cmarkgfm-2025.10.22-cp314-cp314-musllinux_1_2_x86_64.whl", hash = "sha256:a6ee1d36735abaed7af1c8459bfabe664c3f5472bf65a390f52d5e12626304b9", size = 448279, upload-time = "2025-10-22T23:13:51.004Z" },
    { url = "https://files.pythonhosted.org/packages/eb/b8/cad4107732c68c7ae1ccd2674b3996f818ab9e2f3f8c65f8f44100bca4ef/cmarkgfm-2025.10.22-cp314-cp314-win32.whl", hash = "sha256:60e7745b429d5e3019380750b3cfaf10da4a5461ead3adf9c149251d8a6e1a3c", size = 121142, upload-time = "2025-10-22T22:34:54.923Z" },
    { url = "https://files.pythonhosted.org/packages/f6/bf/3e4670bb9b6926b41d453b852244e4f7a858666fdda922b5e9fb5097839f/cmarkgfm-2025.10.22-cp314-cp314-win_amd64.whl", hash = "sha256:ee90cbccd9521aa51e8d619284bb7904c5b64387eef86cbad50717b8d943ce6d", size = 132015, upload-time = "2025-10-22T22:34:56.088Z" },
    { url = "https://files.pythonhosted.org/packages/27/b1/15c3bbc97dcade85e947bbbf371c53a4d7e47d442a352007864b7cfdd82e/cmarkgfm-2025.10.22-cp314-cp314t-macosx_11_0_arm64.whl", hash = "sha256:a8d39b0c2c1c58d81a1294ed99200cba1250ec217c079b36aff11ca6b2ca4881", size = 124835, upload-time = "2025-10-22T22:26:16.183Z" },
    { url = "https://files.pythonhosted.org/packages/78/97/19eead1b69c3016a771c6290c69145d2a953ccd223fe9d2056cd7ada4f86/cmarkgfm-2025.10.22-cp314-cp314t-manylinux2014_aarch64.manylinux_2_17_aarch64.manylinux_2_28_aarch64.whl", hash = "sha256:481740a8ab020c4b8ee49746ea6ac45ec7b68b71740d12c696a64c30e26f6f49", size = 453069, upload-time = "2025-10-22T23:13:51.976Z" },
    { url = "https://files.pythonhosted.org/packages/4e/61/078efedfb3d87791e4184dd30e7e771dd1d63c8f9211875492b8a8a0bab9/cmarkgfm-2025.10.22-cp314-cp314t-manylinux2014_x86_64.manylinux_2_17_x86_64.manylinux_2_28_x86_64.whl", hash = "sha256:367d1ab78f26af73b866a165358382c6e8e66d49da73621e832febeaeeb6400c", size = 456002, upload-time = "2025-10-22T23:13:53.357Z" },
    { url = "https://files.pythonhosted.org/packages/fd/4e/635fdab0cb143fd93db6b8da7bcc23bb2fa26ccfe6d5e7cdbff33445d3e6/cmarkgfm-2025.10.22-cp314-cp314t-musllinux_1_2_aarch64.whl", hash = "sha256:2176dc0e5e4966ca4746dcbd26324adbe17be86f48756f28438d157ae1f26520", size = 449302, upload-time = "2025-10-22T23:13:54.393Z" },
    { url = "https://files.pythonhosted.org/packages/f0/2a/c697a739c30c3d5f31b021e706b5edaf82ce28599c56770e5f91c4e6fe66/cmarkgfm-2025.10.22-cp314-cp314t-musllinux_1_2_x86_64.whl", hash = "sha256:c96d1238d91cf35e9c022af2e8c0be0a7ac227eb94497ffdf10584a684e38a3e", size = 453913, upload-time = "2025-10-22T23:13:55.573Z" },
    { url = "https://files.pythonhosted.org/packages/b1/7a/39b705eff24bb25182ca11fd8788753e9ec94e605b9c27a4f01a9fd2b3e2/cmarkgfm-2025.10.22-cp314-cp314t-win32.whl", hash = "sha256:905a773bc866ccb4dc97a343057e2bfe07934522e1380831be413d3f93626f62", size = 121403, upload-time = "2025-10-22T22:34:57.24Z" },
    { url = "https://files.pythonhosted.org/packages/bc/4b/9ad83c26fb8cff61cc03b55c301e3069cb340506ad3ee56e9ab26ce0ac75/cmarkgfm-2025.10.22-cp314-cp314t-win_amd64.whl", hash = "sha256:f2a04d119d09f7f5c8b565b1e8c691596bfbc59d8cabac4d7fa542a069c2c70f", size = 132298, upload-time = "2025-10-22T22:34:58.379Z" },
]

[[package]]
name = "colorama"
version = "0.4.6"
source = { registry = "https://pypi.org/simple" }
sdist = { url = "https://files.pythonhosted.org/packages/d8/53/6f443c9a4a8358a93a6792e2acffb9d9d5cb0a5cfd8802644b7b1c9a02e4/colorama-0.4.6.tar.gz", hash = "sha256:08695f5cb7ed6e0531a20572697297273c47b8cae5a63ffc6d6ed5c201be6e44", size = 27697, upload-time = "2022-10-25T02:36:22.414Z" }
wheels = [
    { url = "https://files.pythonhosted.org/packages/d1/d6/3965ed04c63042e047cb6a3e6ed1a63a35087b6a609aa3a15ed8ac56c221/colorama-0.4.6-py2.py3-none-any.whl", hash = "sha256:4f1d9991f5acc0ca119f9d443620b77f9d6b33703e51011c16baf57afb285fc6", size = 25335, upload-time = "2022-10-25T02:36:20.889Z" },
]

[[package]]
name = "coverage"
version = "7.13.0"
source = { registry = "https://pypi.org/simple" }
sdist = { url = "https://files.pythonhosted.org/packages/b6/45/2c665ca77ec32ad67e25c77daf1cee28ee4558f3bc571cdbaf88a00b9f23/coverage-7.13.0.tar.gz", hash = "sha256:a394aa27f2d7ff9bc04cf703817773a59ad6dfbd577032e690f961d2460ee936", size = 820905, upload-time = "2025-12-08T13:14:38.055Z" }
wheels = [
    { url = "https://files.pythonhosted.org/packages/db/08/bdd7ccca14096f7eb01412b87ac11e5d16e4cb54b6e328afc9dee8bdaec1/coverage-7.13.0-cp310-cp310-macosx_10_9_x86_64.whl", hash = "sha256:02d9fb9eccd48f6843c98a37bd6817462f130b86da8660461e8f5e54d4c06070", size = 217979, upload-time = "2025-12-08T13:12:14.505Z" },
    { url = "https://files.pythonhosted.org/packages/fa/f0/d1302e3416298a28b5663ae1117546a745d9d19fde7e28402b2c5c3e2109/coverage-7.13.0-cp310-cp310-macosx_11_0_arm64.whl", hash = "sha256:367449cf07d33dc216c083f2036bb7d976c6e4903ab31be400ad74ad9f85ce98", size = 218496, upload-time = "2025-12-08T13:12:16.237Z" },
    { url = "https://files.pythonhosted.org/packages/07/26/d36c354c8b2a320819afcea6bffe72839efd004b98d1d166b90801d49d57/coverage-7.13.0-cp310-cp310-manylinux1_i686.manylinux_2_28_i686.manylinux_2_5_i686.whl", hash = "sha256:cdb3c9f8fef0a954c632f64328a3935988d33a6604ce4bf67ec3e39670f12ae5", size = 245237, upload-time = "2025-12-08T13:12:17.858Z" },
    { url = "https://files.pythonhosted.org/packages/91/52/be5e85631e0eec547873d8b08dd67a5f6b111ecfe89a86e40b89b0c1c61c/coverage-7.13.0-cp310-cp310-manylinux1_x86_64.manylinux_2_28_x86_64.manylinux_2_5_x86_64.whl", hash = "sha256:d10fd186aac2316f9bbb46ef91977f9d394ded67050ad6d84d94ed6ea2e8e54e", size = 247061, upload-time = "2025-12-08T13:12:19.132Z" },
    { url = "https://files.pythonhosted.org/packages/0f/45/a5e8fa0caf05fbd8fa0402470377bff09cc1f026d21c05c71e01295e55ab/coverage-7.13.0-cp310-cp310-manylinux2014_aarch64.manylinux_2_17_aarch64.manylinux_2_28_aarch64.whl", hash = "sha256:7f88ae3e69df2ab62fb0bc5219a597cb890ba5c438190ffa87490b315190bb33", size = 248928, upload-time = "2025-12-08T13:12:20.702Z" },
    { url = "https://files.pythonhosted.org/packages/f5/42/ffb5069b6fd1b95fae482e02f3fecf380d437dd5a39bae09f16d2e2e7e01/coverage-7.13.0-cp310-cp310-manylinux_2_31_riscv64.manylinux_2_39_riscv64.whl", hash = "sha256:c4be718e51e86f553bcf515305a158a1cd180d23b72f07ae76d6017c3cc5d791", size = 245931, upload-time = "2025-12-08T13:12:22.243Z" },
    { url = "https://files.pythonhosted.org/packages/95/6e/73e809b882c2858f13e55c0c36e94e09ce07e6165d5644588f9517efe333/coverage-7.13.0-cp310-cp310-musllinux_1_2_aarch64.whl", hash = "sha256:a00d3a393207ae12f7c49bb1c113190883b500f48979abb118d8b72b8c95c032", size = 246968, upload-time = "2025-12-08T13:12:23.52Z" },
    { url = "https://files.pythonhosted.org/packages/87/08/64ebd9e64b6adb8b4a4662133d706fbaccecab972e0b3ccc23f64e2678ad/coverage-7.13.0-cp310-cp310-musllinux_1_2_i686.whl", hash = "sha256:3a7b1cd820e1b6116f92c6128f1188e7afe421c7e1b35fa9836b11444e53ebd9", size = 244972, upload-time = "2025-12-08T13:12:24.781Z" },
    { url = "https://files.pythonhosted.org/packages/12/97/f4d27c6fe0cb375a5eced4aabcaef22de74766fb80a3d5d2015139e54b22/coverage-7.13.0-cp310-cp310-musllinux_1_2_riscv64.whl", hash = "sha256:37eee4e552a65866f15dedd917d5e5f3d59805994260720821e2c1b51ac3248f", size = 245241, upload-time = "2025-12-08T13:12:28.041Z" },
    { url = "https://files.pythonhosted.org/packages/0c/94/42f8ae7f633bf4c118bf1038d80472f9dade88961a466f290b81250f7ab7/coverage-7.13.0-cp310-cp310-musllinux_1_2_x86_64.whl", hash = "sha256:62d7c4f13102148c78d7353c6052af6d899a7f6df66a32bddcc0c0eb7c5326f8", size = 245847, upload-time = "2025-12-08T13:12:29.337Z" },
    { url = "https://files.pythonhosted.org/packages/a8/2f/6369ca22b6b6d933f4f4d27765d313d8914cc4cce84f82a16436b1a233db/coverage-7.13.0-cp310-cp310-win32.whl", hash = "sha256:24e4e56304fdb56f96f80eabf840eab043b3afea9348b88be680ec5986780a0f", size = 220573, upload-time = "2025-12-08T13:12:30.905Z" },
    { url = "https://files.pythonhosted.org/packages/f1/dc/a6a741e519acceaeccc70a7f4cfe5d030efc4b222595f0677e101af6f1f3/coverage-7.13.0-cp310-cp310-win_amd64.whl", hash = "sha256:74c136e4093627cf04b26a35dab8cbfc9b37c647f0502fc313376e11726ba303", size = 221509, upload-time = "2025-12-08T13:12:32.09Z" },
    { url = "https://files.pythonhosted.org/packages/f1/dc/888bf90d8b1c3d0b4020a40e52b9f80957d75785931ec66c7dfaccc11c7d/coverage-7.13.0-cp311-cp311-macosx_10_9_x86_64.whl", hash = "sha256:0dfa3855031070058add1a59fdfda0192fd3e8f97e7c81de0596c145dea51820", size = 218104, upload-time = "2025-12-08T13:12:33.333Z" },
    { url = "https://files.pythonhosted.org/packages/8d/ea/069d51372ad9c380214e86717e40d1a743713a2af191cfba30a0911b0a4a/coverage-7.13.0-cp311-cp311-macosx_11_0_arm64.whl", hash = "sha256:4fdb6f54f38e334db97f72fa0c701e66d8479af0bc3f9bfb5b90f1c30f54500f", size = 218606, upload-time = "2025-12-08T13:12:34.498Z" },
    { url = "https://files.pythonhosted.org/packages/68/09/77b1c3a66c2aa91141b6c4471af98e5b1ed9b9e6d17255da5eb7992299e3/coverage-7.13.0-cp311-cp311-manylinux1_i686.manylinux_2_28_i686.manylinux_2_5_i686.whl", hash = "sha256:7e442c013447d1d8d195be62852270b78b6e255b79b8675bad8479641e21fd96", size = 248999, upload-time = "2025-12-08T13:12:36.02Z" },
    { url = "https://files.pythonhosted.org/packages/0a/32/2e2f96e9d5691eaf1181d9040f850b8b7ce165ea10810fd8e2afa534cef7/coverage-7.13.0-cp311-cp311-manylinux1_x86_64.manylinux_2_28_x86_64.manylinux_2_5_x86_64.whl", hash = "sha256:1ed5630d946859de835a85e9a43b721123a8a44ec26e2830b296d478c7fd4259", size = 250925, upload-time = "2025-12-08T13:12:37.221Z" },
    { url = "https://files.pythonhosted.org/packages/7b/45/b88ddac1d7978859b9a39a8a50ab323186148f1d64bc068f86fc77706321/coverage-7.13.0-cp311-cp311-manylinux2014_aarch64.manylinux_2_17_aarch64.manylinux_2_28_aarch64.whl", hash = "sha256:7f15a931a668e58087bc39d05d2b4bf4b14ff2875b49c994bbdb1c2217a8daeb", size = 253032, upload-time = "2025-12-08T13:12:38.763Z" },
    { url = "https://files.pythonhosted.org/packages/71/cb/e15513f94c69d4820a34b6bf3d2b1f9f8755fa6021be97c7065442d7d653/coverage-7.13.0-cp311-cp311-manylinux_2_31_riscv64.manylinux_2_39_riscv64.whl", hash = "sha256:30a3a201a127ea57f7e14ba43c93c9c4be8b7d17a26e03bb49e6966d019eede9", size = 249134, upload-time = "2025-12-08T13:12:40.382Z" },
    { url = "https://files.pythonhosted.org/packages/09/61/d960ff7dc9e902af3310ce632a875aaa7860f36d2bc8fc8b37ee7c1b82a5/coverage-7.13.0-cp311-cp311-musllinux_1_2_aarch64.whl", hash = "sha256:7a485ff48fbd231efa32d58f479befce52dcb6bfb2a88bb7bf9a0b89b1bc8030", size = 250731, upload-time = "2025-12-08T13:12:41.992Z" },
    { url = "https://files.pythonhosted.org/packages/98/34/c7c72821794afc7c7c2da1db8f00c2c98353078aa7fb6b5ff36aac834b52/coverage-7.13.0-cp311-cp311-musllinux_1_2_i686.whl", hash = "sha256:22486cdafba4f9e471c816a2a5745337742a617fef68e890d8baf9f3036d7833", size = 248795, upload-time = "2025-12-08T13:12:43.331Z" },
    { url = "https://files.pythonhosted.org/packages/0a/5b/e0f07107987a43b2def9aa041c614ddb38064cbf294a71ef8c67d43a0cdd/coverage-7.13.0-cp311-cp311-musllinux_1_2_riscv64.whl", hash = "sha256:263c3dbccc78e2e331e59e90115941b5f53e85cfcc6b3b2fbff1fd4e3d2c6ea8", size = 248514, upload-time = "2025-12-08T13:12:44.546Z" },
    { url = "https://files.pythonhosted.org/packages/71/c2/c949c5d3b5e9fc6dd79e1b73cdb86a59ef14f3709b1d72bf7668ae12e000/coverage-7.13.0-cp311-cp311-musllinux_1_2_x86_64.whl", hash = "sha256:e5330fa0cc1f5c3c4c3bb8e101b742025933e7848989370a1d4c8c5e401ea753", size = 249424, upload-time = "2025-12-08T13:12:45.759Z" },
    { url = "https://files.pythonhosted.org/packages/11/f1/bbc009abd6537cec0dffb2cc08c17a7f03de74c970e6302db4342a6e05af/coverage-7.13.0-cp311-cp311-win32.whl", hash = "sha256:0f4872f5d6c54419c94c25dd6ae1d015deeb337d06e448cd890a1e89a8ee7f3b", size = 220597, upload-time = "2025-12-08T13:12:47.378Z" },
    { url = "https://files.pythonhosted.org/packages/c4/f6/d9977f2fb51c10fbaed0718ce3d0a8541185290b981f73b1d27276c12d91/coverage-7.13.0-cp311-cp311-win_amd64.whl", hash = "sha256:51a202e0f80f241ccb68e3e26e19ab5b3bf0f813314f2c967642f13ebcf1ddfe", size = 221536, upload-time = "2025-12-08T13:12:48.7Z" },
    { url = "https://files.pythonhosted.org/packages/be/ad/3fcf43fd96fb43e337a3073dea63ff148dcc5c41ba7a14d4c7d34efb2216/coverage-7.13.0-cp311-cp311-win_arm64.whl", hash = "sha256:d2a9d7f1c11487b1c69367ab3ac2d81b9b3721f097aa409a3191c3e90f8f3dd7", size = 220206, upload-time = "2025-12-08T13:12:50.365Z" },
    { url = "https://files.pythonhosted.org/packages/9b/f1/2619559f17f31ba00fc40908efd1fbf1d0a5536eb75dc8341e7d660a08de/coverage-7.13.0-cp312-cp312-macosx_10_13_x86_64.whl", hash = "sha256:0b3d67d31383c4c68e19a88e28fc4c2e29517580f1b0ebec4a069d502ce1e0bf", size = 218274, upload-time = "2025-12-08T13:12:52.095Z" },
    { url = "https://files.pythonhosted.org/packages/2b/11/30d71ae5d6e949ff93b2a79a2c1b4822e00423116c5c6edfaeef37301396/coverage-7.13.0-cp312-cp312-macosx_11_0_arm64.whl", hash = "sha256:581f086833d24a22c89ae0fe2142cfaa1c92c930adf637ddf122d55083fb5a0f", size = 218638, upload-time = "2025-12-08T13:12:53.418Z" },
    { url = "https://files.pythonhosted.org/packages/79/c2/fce80fc6ded8d77e53207489d6065d0fed75db8951457f9213776615e0f5/coverage-7.13.0-cp312-cp312-manylinux1_i686.manylinux_2_28_i686.manylinux_2_5_i686.whl", hash = "sha256:0a3a30f0e257df382f5f9534d4ce3d4cf06eafaf5192beb1a7bd066cb10e78fb", size = 250129, upload-time = "2025-12-08T13:12:54.744Z" },
    { url = "https://files.pythonhosted.org/packages/5b/b6/51b5d1eb6fcbb9a1d5d6984e26cbe09018475c2922d554fd724dd0f056ee/coverage-7.13.0-cp312-cp312-manylinux1_x86_64.manylinux_2_28_x86_64.manylinux_2_5_x86_64.whl", hash = "sha256:583221913fbc8f53b88c42e8dbb8fca1d0f2e597cb190ce45916662b8b9d9621", size = 252885, upload-time = "2025-12-08T13:12:56.401Z" },
    { url = "https://files.pythonhosted.org/packages/0d/f8/972a5affea41de798691ab15d023d3530f9f56a72e12e243f35031846ff7/coverage-7.13.0-cp312-cp312-manylinux2014_aarch64.manylinux_2_17_aarch64.manylinux_2_28_aarch64.whl", hash = "sha256:5f5d9bd30756fff3e7216491a0d6d520c448d5124d3d8e8f56446d6412499e74", size = 253974, upload-time = "2025-12-08T13:12:57.718Z" },
    { url = "https://files.pythonhosted.org/packages/8a/56/116513aee860b2c7968aa3506b0f59b22a959261d1dbf3aea7b4450a7520/coverage-7.13.0-cp312-cp312-manylinux_2_31_riscv64.manylinux_2_39_riscv64.whl", hash = "sha256:a23e5a1f8b982d56fa64f8e442e037f6ce29322f1f9e6c2344cd9e9f4407ee57", size = 250538, upload-time = "2025-12-08T13:12:59.254Z" },
    { url = "https://files.pythonhosted.org/packages/d6/75/074476d64248fbadf16dfafbf93fdcede389ec821f74ca858d7c87d2a98c/coverage-7.13.0-cp312-cp312-musllinux_1_2_aarch64.whl", hash = "sha256:9b01c22bc74a7fb44066aaf765224c0d933ddf1f5047d6cdfe4795504a4493f8", size = 251912, upload-time = "2025-12-08T13:13:00.604Z" },
    { url = "https://files.pythonhosted.org/packages/f2/d2/aa4f8acd1f7c06024705c12609d8698c51b27e4d635d717cd1934c9668e2/coverage-7.13.0-cp312-cp312-musllinux_1_2_i686.whl", hash = "sha256:898cce66d0836973f48dda4e3514d863d70142bdf6dfab932b9b6a90ea5b222d", size = 250054, upload-time = "2025-12-08T13:13:01.892Z" },
    { url = "https://files.pythonhosted.org/packages/19/98/8df9e1af6a493b03694a1e8070e024e7d2cdc77adedc225a35e616d505de/coverage-7.13.0-cp312-cp312-musllinux_1_2_riscv64.whl", hash = "sha256:3ab483ea0e251b5790c2aac03acde31bff0c736bf8a86829b89382b407cd1c3b", size = 249619, upload-time = "2025-12-08T13:13:03.236Z" },
    { url = "https://files.pythonhosted.org/packages/d8/71/f8679231f3353018ca66ef647fa6fe7b77e6bff7845be54ab84f86233363/coverage-7.13.0-cp312-cp312-musllinux_1_2_x86_64.whl", hash = "sha256:1d84e91521c5e4cb6602fe11ece3e1de03b2760e14ae4fcf1a4b56fa3c801fcd", size = 251496, upload-time = "2025-12-08T13:13:04.511Z" },
    { url = "https://files.pythonhosted.org/packages/04/86/9cb406388034eaf3c606c22094edbbb82eea1fa9d20c0e9efadff20d0733/coverage-7.13.0-cp312-cp312-win32.whl", hash = "sha256:193c3887285eec1dbdb3f2bd7fbc351d570ca9c02ca756c3afbc71b3c98af6ef", size = 220808, upload-time = "2025-12-08T13:13:06.422Z" },
    { url = "https://files.pythonhosted.org/packages/1c/59/af483673df6455795daf5f447c2f81a3d2fcfc893a22b8ace983791f6f34/coverage-7.13.0-cp312-cp312-win_amd64.whl", hash = "sha256:4f3e223b2b2db5e0db0c2b97286aba0036ca000f06aca9b12112eaa9af3d92ae", size = 221616, upload-time = "2025-12-08T13:13:07.95Z" },
    { url = "https://files.pythonhosted.org/packages/64/b0/959d582572b30a6830398c60dd419c1965ca4b5fb38ac6b7093a0d50ca8d/coverage-7.13.0-cp312-cp312-win_arm64.whl", hash = "sha256:086cede306d96202e15a4b77ace8472e39d9f4e5f9fd92dd4fecdfb2313b2080", size = 220261, upload-time = "2025-12-08T13:13:09.581Z" },
    { url = "https://files.pythonhosted.org/packages/7c/cc/bce226595eb3bf7d13ccffe154c3c487a22222d87ff018525ab4dd2e9542/coverage-7.13.0-cp313-cp313-macosx_10_13_x86_64.whl", hash = "sha256:28ee1c96109974af104028a8ef57cec21447d42d0e937c0275329272e370ebcf", size = 218297, upload-time = "2025-12-08T13:13:10.977Z" },
    { url = "https://files.pythonhosted.org/packages/3b/9f/73c4d34600aae03447dff3d7ad1d0ac649856bfb87d1ca7d681cfc913f9e/coverage-7.13.0-cp313-cp313-macosx_11_0_arm64.whl", hash = "sha256:d1e97353dcc5587b85986cda4ff3ec98081d7e84dd95e8b2a6d59820f0545f8a", size = 218673, upload-time = "2025-12-08T13:13:12.562Z" },
    { url = "https://files.pythonhosted.org/packages/63/ab/8fa097db361a1e8586535ae5073559e6229596b3489ec3ef2f5b38df8cb2/coverage-7.13.0-cp313-cp313-manylinux1_i686.manylinux_2_28_i686.manylinux_2_5_i686.whl", hash = "sha256:99acd4dfdfeb58e1937629eb1ab6ab0899b131f183ee5f23e0b5da5cba2fec74", size = 249652, upload-time = "2025-12-08T13:13:13.909Z" },
    { url = "https://files.pythonhosted.org/packages/90/3a/9bfd4de2ff191feb37ef9465855ca56a6f2f30a3bca172e474130731ac3d/coverage-7.13.0-cp313-cp313-manylinux1_x86_64.manylinux_2_28_x86_64.manylinux_2_5_x86_64.whl", hash = "sha256:ff45e0cd8451e293b63ced93161e189780baf444119391b3e7d25315060368a6", size = 252251, upload-time = "2025-12-08T13:13:15.553Z" },
    { url = "https://files.pythonhosted.org/packages/df/61/b5d8105f016e1b5874af0d7c67542da780ccd4a5f2244a433d3e20ceb1ad/coverage-7.13.0-cp313-cp313-manylinux2014_aarch64.manylinux_2_17_aarch64.manylinux_2_28_aarch64.whl", hash = "sha256:f4f72a85316d8e13234cafe0a9f81b40418ad7a082792fa4165bd7d45d96066b", size = 253492, upload-time = "2025-12-08T13:13:16.849Z" },
    { url = "https://files.pythonhosted.org/packages/f3/b8/0fad449981803cc47a4694768b99823fb23632150743f9c83af329bb6090/coverage-7.13.0-cp313-cp313-manylinux_2_31_riscv64.manylinux_2_39_riscv64.whl", hash = "sha256:11c21557d0e0a5a38632cbbaca5f008723b26a89d70db6315523df6df77d6232", size = 249850, upload-time = "2025-12-08T13:13:18.142Z" },
    { url = "https://files.pythonhosted.org/packages/9a/e9/8d68337c3125014d918cf4327d5257553a710a2995a6a6de2ac77e5aa429/coverage-7.13.0-cp313-cp313-musllinux_1_2_aarch64.whl", hash = "sha256:76541dc8d53715fb4f7a3a06b34b0dc6846e3c69bc6204c55653a85dd6220971", size = 251633, upload-time = "2025-12-08T13:13:19.56Z" },
    { url = "https://files.pythonhosted.org/packages/55/14/d4112ab26b3a1bc4b3c1295d8452dcf399ed25be4cf649002fb3e64b2d93/coverage-7.13.0-cp313-cp313-musllinux_1_2_i686.whl", hash = "sha256:6e9e451dee940a86789134b6b0ffbe31c454ade3b849bb8a9d2cca2541a8e91d", size = 249586, upload-time = "2025-12-08T13:13:20.883Z" },
    { url = "https://files.pythonhosted.org/packages/2c/a9/22b0000186db663b0d82f86c2f1028099ae9ac202491685051e2a11a5218/coverage-7.13.0-cp313-cp313-musllinux_1_2_riscv64.whl", hash = "sha256:5c67dace46f361125e6b9cace8fe0b729ed8479f47e70c89b838d319375c8137", size = 249412, upload-time = "2025-12-08T13:13:22.22Z" },
    { url = "https://files.pythonhosted.org/packages/a1/2e/42d8e0d9e7527fba439acdc6ed24a2b97613b1dc85849b1dd935c2cffef0/coverage-7.13.0-cp313-cp313-musllinux_1_2_x86_64.whl", hash = "sha256:f59883c643cb19630500f57016f76cfdcd6845ca8c5b5ea1f6e17f74c8e5f511", size = 251191, upload-time = "2025-12-08T13:13:23.899Z" },
    { url = "https://files.pythonhosted.org/packages/a4/af/8c7af92b1377fd8860536aadd58745119252aaaa71a5213e5a8e8007a9f5/coverage-7.13.0-cp313-cp313-win32.whl", hash = "sha256:58632b187be6f0be500f553be41e277712baa278147ecb7559983c6d9faf7ae1", size = 220829, upload-time = "2025-12-08T13:13:25.182Z" },
    { url = "https://files.pythonhosted.org/packages/58/f9/725e8bf16f343d33cbe076c75dc8370262e194ff10072c0608b8e5cf33a3/coverage-7.13.0-cp313-cp313-win_amd64.whl", hash = "sha256:73419b89f812f498aca53f757dd834919b48ce4799f9d5cad33ca0ae442bdb1a", size = 221640, upload-time = "2025-12-08T13:13:26.836Z" },
    { url = "https://files.pythonhosted.org/packages/8a/ff/e98311000aa6933cc79274e2b6b94a2fe0fe3434fca778eba82003675496/coverage-7.13.0-cp313-cp313-win_arm64.whl", hash = "sha256:eb76670874fdd6091eedcc856128ee48c41a9bbbb9c3f1c7c3cf169290e3ffd6", size = 220269, upload-time = "2025-12-08T13:13:28.116Z" },
    { url = "https://files.pythonhosted.org/packages/cf/cf/bbaa2e1275b300343ea865f7d424cc0a2e2a1df6925a070b2b2d5d765330/coverage-7.13.0-cp313-cp313t-macosx_10_13_x86_64.whl", hash = "sha256:6e63ccc6e0ad8986386461c3c4b737540f20426e7ec932f42e030320896c311a", size = 218990, upload-time = "2025-12-08T13:13:29.463Z" },
    { url = "https://files.pythonhosted.org/packages/21/1d/82f0b3323b3d149d7672e7744c116e9c170f4957e0c42572f0366dbb4477/coverage-7.13.0-cp313-cp313t-macosx_11_0_arm64.whl", hash = "sha256:494f5459ffa1bd45e18558cd98710c36c0b8fbfa82a5eabcbe671d80ecffbfe8", size = 219340, upload-time = "2025-12-08T13:13:31.524Z" },
    { url = "https://files.pythonhosted.org/packages/fb/e3/fe3fd4702a3832a255f4d43013eacb0ef5fc155a5960ea9269d8696db28b/coverage-7.13.0-cp313-cp313t-manylinux1_i686.manylinux_2_28_i686.manylinux_2_5_i686.whl", hash = "sha256:06cac81bf10f74034e055e903f5f946e3e26fc51c09fc9f584e4a1605d977053", size = 260638, upload-time = "2025-12-08T13:13:32.965Z" },
    { url = "https://files.pythonhosted.org/packages/ad/01/63186cb000307f2b4da463f72af9b85d380236965574c78e7e27680a2593/coverage-7.13.0-cp313-cp313t-manylinux1_x86_64.manylinux_2_28_x86_64.manylinux_2_5_x86_64.whl", hash = "sha256:f2ffc92b46ed6e6760f1d47a71e56b5664781bc68986dbd1836b2b70c0ce2071", size = 262705, upload-time = "2025-12-08T13:13:34.378Z" },
    { url = "https://files.pythonhosted.org/packages/7c/a1/c0dacef0cc865f2455d59eed3548573ce47ed603205ffd0735d1d78b5906/coverage-7.13.0-cp313-cp313t-manylinux2014_aarch64.manylinux_2_17_aarch64.manylinux_2_28_aarch64.whl", hash = "sha256:0602f701057c6823e5db1b74530ce85f17c3c5be5c85fc042ac939cbd909426e", size = 265125, upload-time = "2025-12-08T13:13:35.73Z" },
    { url = "https://files.pythonhosted.org/packages/ef/92/82b99223628b61300bd382c205795533bed021505eab6dd86e11fb5d7925/coverage-7.13.0-cp313-cp313t-manylinux_2_31_riscv64.manylinux_2_39_riscv64.whl", hash = "sha256:25dc33618d45456ccb1d37bce44bc78cf269909aa14c4db2e03d63146a8a1493", size = 259844, upload-time = "2025-12-08T13:13:37.69Z" },
    { url = "https://files.pythonhosted.org/packages/cf/2c/89b0291ae4e6cd59ef042708e1c438e2290f8c31959a20055d8768349ee2/coverage-7.13.0-cp313-cp313t-musllinux_1_2_aarch64.whl", hash = "sha256:71936a8b3b977ddd0b694c28c6a34f4fff2e9dd201969a4ff5d5fc7742d614b0", size = 262700, upload-time = "2025-12-08T13:13:39.525Z" },
    { url = "https://files.pythonhosted.org/packages/bf/f9/a5f992efae1996245e796bae34ceb942b05db275e4b34222a9a40b9fbd3b/coverage-7.13.0-cp313-cp313t-musllinux_1_2_i686.whl", hash = "sha256:936bc20503ce24770c71938d1369461f0c5320830800933bc3956e2a4ded930e", size = 260321, upload-time = "2025-12-08T13:13:41.172Z" },
    { url = "https://files.pythonhosted.org/packages/4c/89/a29f5d98c64fedbe32e2ac3c227fbf78edc01cc7572eee17d61024d89889/coverage-7.13.0-cp313-cp313t-musllinux_1_2_riscv64.whl", hash = "sha256:af0a583efaacc52ae2521f8d7910aff65cdb093091d76291ac5820d5e947fc1c", size = 259222, upload-time = "2025-12-08T13:13:43.282Z" },
    { url = "https://files.pythonhosted.org/packages/b3/c3/940fe447aae302a6701ee51e53af7e08b86ff6eed7631e5740c157ee22b9/coverage-7.13.0-cp313-cp313t-musllinux_1_2_x86_64.whl", hash = "sha256:f1c23e24a7000da892a312fb17e33c5f94f8b001de44b7cf8ba2e36fbd15859e", size = 261411, upload-time = "2025-12-08T13:13:44.72Z" },
    { url = "https://files.pythonhosted.org/packages/eb/31/12a4aec689cb942a89129587860ed4d0fd522d5fda81237147fde554b8ae/coverage-7.13.0-cp313-cp313t-win32.whl", hash = "sha256:5f8a0297355e652001015e93be345ee54393e45dc3050af4a0475c5a2b767d46", size = 221505, upload-time = "2025-12-08T13:13:46.332Z" },
    { url = "https://files.pythonhosted.org/packages/65/8c/3b5fe3259d863572d2b0827642c50c3855d26b3aefe80bdc9eba1f0af3b0/coverage-7.13.0-cp313-cp313t-win_amd64.whl", hash = "sha256:6abb3a4c52f05e08460bd9acf04fec027f8718ecaa0d09c40ffbc3fbd70ecc39", size = 222569, upload-time = "2025-12-08T13:13:47.79Z" },
    { url = "https://files.pythonhosted.org/packages/b0/39/f71fa8316a96ac72fc3908839df651e8eccee650001a17f2c78cdb355624/coverage-7.13.0-cp313-cp313t-win_arm64.whl", hash = "sha256:3ad968d1e3aa6ce5be295ab5fe3ae1bf5bb4769d0f98a80a0252d543a2ef2e9e", size = 220841, upload-time = "2025-12-08T13:13:49.243Z" },
    { url = "https://files.pythonhosted.org/packages/f8/4b/9b54bedda55421449811dcd5263a2798a63f48896c24dfb92b0f1b0845bd/coverage-7.13.0-cp314-cp314-macosx_10_15_x86_64.whl", hash = "sha256:453b7ec753cf5e4356e14fe858064e5520c460d3bbbcb9c35e55c0d21155c256", size = 218343, upload-time = "2025-12-08T13:13:50.811Z" },
    { url = "https://files.pythonhosted.org/packages/59/df/c3a1f34d4bba2e592c8979f924da4d3d4598b0df2392fbddb7761258e3dc/coverage-7.13.0-cp314-cp314-macosx_11_0_arm64.whl", hash = "sha256:af827b7cbb303e1befa6c4f94fd2bf72f108089cfa0f8abab8f4ca553cf5ca5a", size = 218672, upload-time = "2025-12-08T13:13:52.284Z" },
    { url = "https://files.pythonhosted.org/packages/07/62/eec0659e47857698645ff4e6ad02e30186eb8afd65214fd43f02a76537cb/coverage-7.13.0-cp314-cp314-manylinux1_i686.manylinux_2_28_i686.manylinux_2_5_i686.whl", hash = "sha256:9987a9e4f8197a1000280f7cc089e3ea2c8b3c0a64d750537809879a7b4ceaf9", size = 249715, upload-time = "2025-12-08T13:13:53.791Z" },
    { url = "https://files.pythonhosted.org/packages/23/2d/3c7ff8b2e0e634c1f58d095f071f52ed3c23ff25be524b0ccae8b71f99f8/coverage-7.13.0-cp314-cp314-manylinux1_x86_64.manylinux_2_28_x86_64.manylinux_2_5_x86_64.whl", hash = "sha256:3188936845cd0cb114fa6a51842a304cdbac2958145d03be2377ec41eb285d19", size = 252225, upload-time = "2025-12-08T13:13:55.274Z" },
    { url = "https://files.pythonhosted.org/packages/aa/ac/fb03b469d20e9c9a81093575003f959cf91a4a517b783aab090e4538764b/coverage-7.13.0-cp314-cp314-manylinux2014_aarch64.manylinux_2_17_aarch64.manylinux_2_28_aarch64.whl", hash = "sha256:a2bdb3babb74079f021696cb46b8bb5f5661165c385d3a238712b031a12355be", size = 253559, upload-time = "2025-12-08T13:13:57.161Z" },
    { url = "https://files.pythonhosted.org/packages/29/62/14afa9e792383c66cc0a3b872a06ded6e4ed1079c7d35de274f11d27064e/coverage-7.13.0-cp314-cp314-manylinux_2_31_riscv64.manylinux_2_39_riscv64.whl", hash = "sha256:7464663eaca6adba4175f6c19354feea61ebbdd735563a03d1e472c7072d27bb", size = 249724, upload-time = "2025-12-08T13:13:58.692Z" },
    { url = "https://files.pythonhosted.org/packages/31/b7/333f3dab2939070613696ab3ee91738950f0467778c6e5a5052e840646b7/coverage-7.13.0-cp314-cp314-musllinux_1_2_aarch64.whl", hash = "sha256:8069e831f205d2ff1f3d355e82f511eb7c5522d7d413f5db5756b772ec8697f8", size = 251582, upload-time = "2025-12-08T13:14:00.642Z" },
    { url = "https://files.pythonhosted.org/packages/81/cb/69162bda9381f39b2287265d7e29ee770f7c27c19f470164350a38318764/coverage-7.13.0-cp314-cp314-musllinux_1_2_i686.whl", hash = "sha256:6fb2d5d272341565f08e962cce14cdf843a08ac43bd621783527adb06b089c4b", size = 249538, upload-time = "2025-12-08T13:14:02.556Z" },
    { url = "https://files.pythonhosted.org/packages/e0/76/350387b56a30f4970abe32b90b2a434f87d29f8b7d4ae40d2e8a85aacfb3/coverage-7.13.0-cp314-cp314-musllinux_1_2_riscv64.whl", hash = "sha256:5e70f92ef89bac1ac8a99b3324923b4749f008fdbd7aa9cb35e01d7a284a04f9", size = 249349, upload-time = "2025-12-08T13:14:04.015Z" },
    { url = "https://files.pythonhosted.org/packages/86/0d/7f6c42b8d59f4c7e43ea3059f573c0dcfed98ba46eb43c68c69e52ae095c/coverage-7.13.0-cp314-cp314-musllinux_1_2_x86_64.whl", hash = "sha256:4b5de7d4583e60d5fd246dd57fcd3a8aa23c6e118a8c72b38adf666ba8e7e927", size = 251011, upload-time = "2025-12-08T13:14:05.505Z" },
    { url = "https://files.pythonhosted.org/packages/d7/f1/4bb2dff379721bb0b5c649d5c5eaf438462cad824acf32eb1b7ca0c7078e/coverage-7.13.0-cp314-cp314-win32.whl", hash = "sha256:a6c6e16b663be828a8f0b6c5027d36471d4a9f90d28444aa4ced4d48d7d6ae8f", size = 221091, upload-time = "2025-12-08T13:14:07.127Z" },
    { url = "https://files.pythonhosted.org/packages/ba/44/c239da52f373ce379c194b0ee3bcc121020e397242b85f99e0afc8615066/coverage-7.13.0-cp314-cp314-win_amd64.whl", hash = "sha256:0900872f2fdb3ee5646b557918d02279dc3af3dfb39029ac4e945458b13f73bc", size = 221904, upload-time = "2025-12-08T13:14:08.542Z" },
    { url = "https://files.pythonhosted.org/packages/89/1f/b9f04016d2a29c2e4a0307baefefad1a4ec5724946a2b3e482690486cade/coverage-7.13.0-cp314-cp314-win_arm64.whl", hash = "sha256:3a10260e6a152e5f03f26db4a407c4c62d3830b9af9b7c0450b183615f05d43b", size = 220480, upload-time = "2025-12-08T13:14:10.958Z" },
    { url = "https://files.pythonhosted.org/packages/16/d4/364a1439766c8e8647860584171c36010ca3226e6e45b1753b1b249c5161/coverage-7.13.0-cp314-cp314t-macosx_10_15_x86_64.whl", hash = "sha256:9097818b6cc1cfb5f174e3263eba4a62a17683bcfe5c4b5d07f4c97fa51fbf28", size = 219074, upload-time = "2025-12-08T13:14:13.345Z" },
    { url = "https://files.pythonhosted.org/packages/ce/f4/71ba8be63351e099911051b2089662c03d5671437a0ec2171823c8e03bec/coverage-7.13.0-cp314-cp314t-macosx_11_0_arm64.whl", hash = "sha256:0018f73dfb4301a89292c73be6ba5f58722ff79f51593352759c1790ded1cabe", size = 219342, upload-time = "2025-12-08T13:14:15.02Z" },
    { url = "https://files.pythonhosted.org/packages/5e/25/127d8ed03d7711a387d96f132589057213e3aef7475afdaa303412463f22/coverage-7.13.0-cp314-cp314t-manylinux1_i686.manylinux_2_28_i686.manylinux_2_5_i686.whl", hash = "sha256:166ad2a22ee770f5656e1257703139d3533b4a0b6909af67c6b4a3adc1c98657", size = 260713, upload-time = "2025-12-08T13:14:16.907Z" },
    { url = "https://files.pythonhosted.org/packages/fd/db/559fbb6def07d25b2243663b46ba9eb5a3c6586c0c6f4e62980a68f0ee1c/coverage-7.13.0-cp314-cp314t-manylinux1_x86_64.manylinux_2_28_x86_64.manylinux_2_5_x86_64.whl", hash = "sha256:f6aaef16d65d1787280943f1c8718dc32e9cf141014e4634d64446702d26e0ff", size = 262825, upload-time = "2025-12-08T13:14:18.68Z" },
    { url = "https://files.pythonhosted.org/packages/37/99/6ee5bf7eff884766edb43bd8736b5e1c5144d0fe47498c3779326fe75a35/coverage-7.13.0-cp314-cp314t-manylinux2014_aarch64.manylinux_2_17_aarch64.manylinux_2_28_aarch64.whl", hash = "sha256:e999e2dcc094002d6e2c7bbc1fb85b58ba4f465a760a8014d97619330cdbbbf3", size = 265233, upload-time = "2025-12-08T13:14:20.55Z" },
    { url = "https://files.pythonhosted.org/packages/d8/90/92f18fe0356ea69e1f98f688ed80cec39f44e9f09a1f26a1bbf017cc67f2/coverage-7.13.0-cp314-cp314t-manylinux_2_31_riscv64.manylinux_2_39_riscv64.whl", hash = "sha256:00c3d22cf6fb1cf3bf662aaaa4e563be8243a5ed2630339069799835a9cc7f9b", size = 259779, upload-time = "2025-12-08T13:14:22.367Z" },
    { url = "https://files.pythonhosted.org/packages/90/5d/b312a8b45b37a42ea7d27d7d3ff98ade3a6c892dd48d1d503e773503373f/coverage-7.13.0-cp314-cp314t-musllinux_1_2_aarch64.whl", hash = "sha256:22ccfe8d9bb0d6134892cbe1262493a8c70d736b9df930f3f3afae0fe3ac924d", size = 262700, upload-time = "2025-12-08T13:14:24.309Z" },
    { url = "https://files.pythonhosted.org/packages/63/f8/b1d0de5c39351eb71c366f872376d09386640840a2e09b0d03973d791e20/coverage-7.13.0-cp314-cp314t-musllinux_1_2_i686.whl", hash = "sha256:9372dff5ea15930fea0445eaf37bbbafbc771a49e70c0aeed8b4e2c2614cc00e", size = 260302, upload-time = "2025-12-08T13:14:26.068Z" },
    { url = "https://files.pythonhosted.org/packages/aa/7c/d42f4435bc40c55558b3109a39e2d456cddcec37434f62a1f1230991667a/coverage-7.13.0-cp314-cp314t-musllinux_1_2_riscv64.whl", hash = "sha256:69ac2c492918c2461bc6ace42d0479638e60719f2a4ef3f0815fa2df88e9f940", size = 259136, upload-time = "2025-12-08T13:14:27.604Z" },
    { url = "https://files.pythonhosted.org/packages/b8/d3/23413241dc04d47cfe19b9a65b32a2edd67ecd0b817400c2843ebc58c847/coverage-7.13.0-cp314-cp314t-musllinux_1_2_x86_64.whl", hash = "sha256:739c6c051a7540608d097b8e13c76cfa85263ced467168dc6b477bae3df7d0e2", size = 261467, upload-time = "2025-12-08T13:14:29.09Z" },
    { url = "https://files.pythonhosted.org/packages/13/e6/6e063174500eee216b96272c0d1847bf215926786f85c2bd024cf4d02d2f/coverage-7.13.0-cp314-cp314t-win32.whl", hash = "sha256:fe81055d8c6c9de76d60c94ddea73c290b416e061d40d542b24a5871bad498b7", size = 221875, upload-time = "2025-12-08T13:14:31.106Z" },
    { url = "https://files.pythonhosted.org/packages/3b/46/f4fb293e4cbe3620e3ac2a3e8fd566ed33affb5861a9b20e3dd6c1896cbc/coverage-7.13.0-cp314-cp314t-win_amd64.whl", hash = "sha256:445badb539005283825959ac9fa4a28f712c214b65af3a2c464f1adc90f5fcbc", size = 222982, upload-time = "2025-12-08T13:14:33.1Z" },
    { url = "https://files.pythonhosted.org/packages/68/62/5b3b9018215ed9733fbd1ae3b2ed75c5de62c3b55377a52cae732e1b7805/coverage-7.13.0-cp314-cp314t-win_arm64.whl", hash = "sha256:de7f6748b890708578fc4b7bb967d810aeb6fcc9bff4bb77dbca77dab2f9df6a", size = 221016, upload-time = "2025-12-08T13:14:34.601Z" },
    { url = "https://files.pythonhosted.org/packages/8d/4c/1968f32fb9a2604645827e11ff84a31e59d532e01995f904723b4f5328b3/coverage-7.13.0-py3-none-any.whl", hash = "sha256:850d2998f380b1e266459ca5b47bc9e7daf9af1d070f66317972f382d46f1904", size = 210068, upload-time = "2025-12-08T13:14:36.236Z" },
]

[package.optional-dependencies]
toml = [
    { name = "tomli", marker = "python_full_version <= '3.11'" },
]

[[package]]
name = "cryptography"
version = "46.0.3"
source = { registry = "https://pypi.org/simple" }
dependencies = [
    { name = "cffi", marker = "platform_python_implementation != 'PyPy'" },
    { name = "typing-extensions", marker = "python_full_version < '3.11'" },
]
sdist = { url = "https://files.pythonhosted.org/packages/9f/33/c00162f49c0e2fe8064a62cb92b93e50c74a72bc370ab92f86112b33ff62/cryptography-46.0.3.tar.gz", hash = "sha256:a8b17438104fed022ce745b362294d9ce35b4c2e45c1d958ad4a4b019285f4a1", size = 749258, upload-time = "2025-10-15T23:18:31.74Z" }
wheels = [
    { url = "https://files.pythonhosted.org/packages/1d/42/9c391dd801d6cf0d561b5890549d4b27bafcc53b39c31a817e69d87c625b/cryptography-46.0.3-cp311-abi3-macosx_10_9_universal2.whl", hash = "sha256:109d4ddfadf17e8e7779c39f9b18111a09efb969a301a31e987416a0191ed93a", size = 7225004, upload-time = "2025-10-15T23:16:52.239Z" },
    { url = "https://files.pythonhosted.org/packages/1c/67/38769ca6b65f07461eb200e85fc1639b438bdc667be02cf7f2cd6a64601c/cryptography-46.0.3-cp311-abi3-manylinux2014_aarch64.manylinux_2_17_aarch64.whl", hash = "sha256:09859af8466b69bc3c27bdf4f5d84a665e0f7ab5088412e9e2ec49758eca5cbc", size = 4296667, upload-time = "2025-10-15T23:16:54.369Z" },
    { url = "https://files.pythonhosted.org/packages/5c/49/498c86566a1d80e978b42f0d702795f69887005548c041636df6ae1ca64c/cryptography-46.0.3-cp311-abi3-manylinux2014_x86_64.manylinux_2_17_x86_64.whl", hash = "sha256:01ca9ff2885f3acc98c29f1860552e37f6d7c7d013d7334ff2a9de43a449315d", size = 4450807, upload-time = "2025-10-15T23:16:56.414Z" },
    { url = "https://files.pythonhosted.org/packages/4b/0a/863a3604112174c8624a2ac3c038662d9e59970c7f926acdcfaed8d61142/cryptography-46.0.3-cp311-abi3-manylinux_2_28_aarch64.whl", hash = "sha256:6eae65d4c3d33da080cff9c4ab1f711b15c1d9760809dad6ea763f3812d254cb", size = 4299615, upload-time = "2025-10-15T23:16:58.442Z" },
    { url = "https://files.pythonhosted.org/packages/64/02/b73a533f6b64a69f3cd3872acb6ebc12aef924d8d103133bb3ea750dc703/cryptography-46.0.3-cp311-abi3-manylinux_2_28_armv7l.manylinux_2_31_armv7l.whl", hash = "sha256:e5bf0ed4490068a2e72ac03d786693adeb909981cc596425d09032d372bcc849", size = 4016800, upload-time = "2025-10-15T23:17:00.378Z" },
    { url = "https://files.pythonhosted.org/packages/25/d5/16e41afbfa450cde85a3b7ec599bebefaef16b5c6ba4ec49a3532336ed72/cryptography-46.0.3-cp311-abi3-manylinux_2_28_ppc64le.whl", hash = "sha256:5ecfccd2329e37e9b7112a888e76d9feca2347f12f37918facbb893d7bb88ee8", size = 4984707, upload-time = "2025-10-15T23:17:01.98Z" },
    { url = "https://files.pythonhosted.org/packages/c9/56/e7e69b427c3878352c2fb9b450bd0e19ed552753491d39d7d0a2f5226d41/cryptography-46.0.3-cp311-abi3-manylinux_2_28_x86_64.whl", hash = "sha256:a2c0cd47381a3229c403062f764160d57d4d175e022c1df84e168c6251a22eec", size = 4482541, upload-time = "2025-10-15T23:17:04.078Z" },
    { url = "https://files.pythonhosted.org/packages/78/f6/50736d40d97e8483172f1bb6e698895b92a223dba513b0ca6f06b2365339/cryptography-46.0.3-cp311-abi3-manylinux_2_34_aarch64.whl", hash = "sha256:549e234ff32571b1f4076ac269fcce7a808d3bf98b76c8dd560e42dbc66d7d91", size = 4299464, upload-time = "2025-10-15T23:17:05.483Z" },
    { url = "https://files.pythonhosted.org/packages/00/de/d8e26b1a855f19d9994a19c702fa2e93b0456beccbcfe437eda00e0701f2/cryptography-46.0.3-cp311-abi3-manylinux_2_34_ppc64le.whl", hash = "sha256:c0a7bb1a68a5d3471880e264621346c48665b3bf1c3759d682fc0864c540bd9e", size = 4950838, upload-time = "2025-10-15T23:17:07.425Z" },
    { url = "https://files.pythonhosted.org/packages/8f/29/798fc4ec461a1c9e9f735f2fc58741b0daae30688f41b2497dcbc9ed1355/cryptography-46.0.3-cp311-abi3-manylinux_2_34_x86_64.whl", hash = "sha256:10b01676fc208c3e6feeb25a8b83d81767e8059e1fe86e1dc62d10a3018fa926", size = 4481596, upload-time = "2025-10-15T23:17:09.343Z" },
    { url = "https://files.pythonhosted.org/packages/15/8d/03cd48b20a573adfff7652b76271078e3045b9f49387920e7f1f631d125e/cryptography-46.0.3-cp311-abi3-musllinux_1_2_aarch64.whl", hash = "sha256:0abf1ffd6e57c67e92af68330d05760b7b7efb243aab8377e583284dbab72c71", size = 4426782, upload-time = "2025-10-15T23:17:11.22Z" },
    { url = "https://files.pythonhosted.org/packages/fa/b1/ebacbfe53317d55cf33165bda24c86523497a6881f339f9aae5c2e13e57b/cryptography-46.0.3-cp311-abi3-musllinux_1_2_x86_64.whl", hash = "sha256:a04bee9ab6a4da801eb9b51f1b708a1b5b5c9eb48c03f74198464c66f0d344ac", size = 4698381, upload-time = "2025-10-15T23:17:12.829Z" },
    { url = "https://files.pythonhosted.org/packages/96/92/8a6a9525893325fc057a01f654d7efc2c64b9de90413adcf605a85744ff4/cryptography-46.0.3-cp311-abi3-win32.whl", hash = "sha256:f260d0d41e9b4da1ed1e0f1ce571f97fe370b152ab18778e9e8f67d6af432018", size = 3055988, upload-time = "2025-10-15T23:17:14.65Z" },
    { url = "https://files.pythonhosted.org/packages/7e/bf/80fbf45253ea585a1e492a6a17efcb93467701fa79e71550a430c5e60df0/cryptography-46.0.3-cp311-abi3-win_amd64.whl", hash = "sha256:a9a3008438615669153eb86b26b61e09993921ebdd75385ddd748702c5adfddb", size = 3514451, upload-time = "2025-10-15T23:17:16.142Z" },
    { url = "https://files.pythonhosted.org/packages/2e/af/9b302da4c87b0beb9db4e756386a7c6c5b8003cd0e742277888d352ae91d/cryptography-46.0.3-cp311-abi3-win_arm64.whl", hash = "sha256:5d7f93296ee28f68447397bf5198428c9aeeab45705a55d53a6343455dcb2c3c", size = 2928007, upload-time = "2025-10-15T23:17:18.04Z" },
    { url = "https://files.pythonhosted.org/packages/f5/e2/a510aa736755bffa9d2f75029c229111a1d02f8ecd5de03078f4c18d91a3/cryptography-46.0.3-cp314-cp314t-macosx_10_9_universal2.whl", hash = "sha256:00a5e7e87938e5ff9ff5447ab086a5706a957137e6e433841e9d24f38a065217", size = 7158012, upload-time = "2025-10-15T23:17:19.982Z" },
    { url = "https://files.pythonhosted.org/packages/73/dc/9aa866fbdbb95b02e7f9d086f1fccfeebf8953509b87e3f28fff927ff8a0/cryptography-46.0.3-cp314-cp314t-manylinux2014_aarch64.manylinux_2_17_aarch64.whl", hash = "sha256:c8daeb2d2174beb4575b77482320303f3d39b8e81153da4f0fb08eb5fe86a6c5", size = 4288728, upload-time = "2025-10-15T23:17:21.527Z" },
    { url = "https://files.pythonhosted.org/packages/c5/fd/bc1daf8230eaa075184cbbf5f8cd00ba9db4fd32d63fb83da4671b72ed8a/cryptography-46.0.3-cp314-cp314t-manylinux2014_x86_64.manylinux_2_17_x86_64.whl", hash = "sha256:39b6755623145ad5eff1dab323f4eae2a32a77a7abef2c5089a04a3d04366715", size = 4435078, upload-time = "2025-10-15T23:17:23.042Z" },
    { url = "https://files.pythonhosted.org/packages/82/98/d3bd5407ce4c60017f8ff9e63ffee4200ab3e23fe05b765cab805a7db008/cryptography-46.0.3-cp314-cp314t-manylinux_2_28_aarch64.whl", hash = "sha256:db391fa7c66df6762ee3f00c95a89e6d428f4d60e7abc8328f4fe155b5ac6e54", size = 4293460, upload-time = "2025-10-15T23:17:24.885Z" },
    { url = "https://files.pythonhosted.org/packages/26/e9/e23e7900983c2b8af7a08098db406cf989d7f09caea7897e347598d4cd5b/cryptography-46.0.3-cp314-cp314t-manylinux_2_28_armv7l.manylinux_2_31_armv7l.whl", hash = "sha256:78a97cf6a8839a48c49271cdcbd5cf37ca2c1d6b7fdd86cc864f302b5e9bf459", size = 3995237, upload-time = "2025-10-15T23:17:26.449Z" },
    { url = "https://files.pythonhosted.org/packages/91/15/af68c509d4a138cfe299d0d7ddb14afba15233223ebd933b4bbdbc7155d3/cryptography-46.0.3-cp314-cp314t-manylinux_2_28_ppc64le.whl", hash = "sha256:dfb781ff7eaa91a6f7fd41776ec37c5853c795d3b358d4896fdbb5df168af422", size = 4967344, upload-time = "2025-10-15T23:17:28.06Z" },
    { url = "https://files.pythonhosted.org/packages/ca/e3/8643d077c53868b681af077edf6b3cb58288b5423610f21c62aadcbe99f4/cryptography-46.0.3-cp314-cp314t-manylinux_2_28_x86_64.whl", hash = "sha256:6f61efb26e76c45c4a227835ddeae96d83624fb0d29eb5df5b96e14ed1a0afb7", size = 4466564, upload-time = "2025-10-15T23:17:29.665Z" },
    { url = "https://files.pythonhosted.org/packages/0e/43/c1e8726fa59c236ff477ff2b5dc071e54b21e5a1e51aa2cee1676f1c986f/cryptography-46.0.3-cp314-cp314t-manylinux_2_34_aarch64.whl", hash = "sha256:23b1a8f26e43f47ceb6d6a43115f33a5a37d57df4ea0ca295b780ae8546e8044", size = 4292415, upload-time = "2025-10-15T23:17:31.686Z" },
    { url = "https://files.pythonhosted.org/packages/42/f9/2f8fefdb1aee8a8e3256a0568cffc4e6d517b256a2fe97a029b3f1b9fe7e/cryptography-46.0.3-cp314-cp314t-manylinux_2_34_ppc64le.whl", hash = "sha256:b419ae593c86b87014b9be7396b385491ad7f320bde96826d0dd174459e54665", size = 4931457, upload-time = "2025-10-15T23:17:33.478Z" },
    { url = "https://files.pythonhosted.org/packages/79/30/9b54127a9a778ccd6d27c3da7563e9f2d341826075ceab89ae3b41bf5be2/cryptography-46.0.3-cp314-cp314t-manylinux_2_34_x86_64.whl", hash = "sha256:50fc3343ac490c6b08c0cf0d704e881d0d660be923fd3076db3e932007e726e3", size = 4466074, upload-time = "2025-10-15T23:17:35.158Z" },
    { url = "https://files.pythonhosted.org/packages/ac/68/b4f4a10928e26c941b1b6a179143af9f4d27d88fe84a6a3c53592d2e76bf/cryptography-46.0.3-cp314-cp314t-musllinux_1_2_aarch64.whl", hash = "sha256:22d7e97932f511d6b0b04f2bfd818d73dcd5928db509460aaf48384778eb6d20", size = 4420569, upload-time = "2025-10-15T23:17:37.188Z" },
    { url = "https://files.pythonhosted.org/packages/a3/49/3746dab4c0d1979888f125226357d3262a6dd40e114ac29e3d2abdf1ec55/cryptography-46.0.3-cp314-cp314t-musllinux_1_2_x86_64.whl", hash = "sha256:d55f3dffadd674514ad19451161118fd010988540cee43d8bc20675e775925de", size = 4681941, upload-time = "2025-10-15T23:17:39.236Z" },
    { url = "https://files.pythonhosted.org/packages/fd/30/27654c1dbaf7e4a3531fa1fc77986d04aefa4d6d78259a62c9dc13d7ad36/cryptography-46.0.3-cp314-cp314t-win32.whl", hash = "sha256:8a6e050cb6164d3f830453754094c086ff2d0b2f3a897a1d9820f6139a1f0914", size = 3022339, upload-time = "2025-10-15T23:17:40.888Z" },
    { url = "https://files.pythonhosted.org/packages/f6/30/640f34ccd4d2a1bc88367b54b926b781b5a018d65f404d409aba76a84b1c/cryptography-46.0.3-cp314-cp314t-win_amd64.whl", hash = "sha256:760f83faa07f8b64e9c33fc963d790a2edb24efb479e3520c14a45741cd9b2db", size = 3494315, upload-time = "2025-10-15T23:17:42.769Z" },
    { url = "https://files.pythonhosted.org/packages/ba/8b/88cc7e3bd0a8e7b861f26981f7b820e1f46aa9d26cc482d0feba0ecb4919/cryptography-46.0.3-cp314-cp314t-win_arm64.whl", hash = "sha256:516ea134e703e9fe26bcd1277a4b59ad30586ea90c365a87781d7887a646fe21", size = 2919331, upload-time = "2025-10-15T23:17:44.468Z" },
    { url = "https://files.pythonhosted.org/packages/fd/23/45fe7f376a7df8daf6da3556603b36f53475a99ce4faacb6ba2cf3d82021/cryptography-46.0.3-cp38-abi3-macosx_10_9_universal2.whl", hash = "sha256:cb3d760a6117f621261d662bccc8ef5bc32ca673e037c83fbe565324f5c46936", size = 7218248, upload-time = "2025-10-15T23:17:46.294Z" },
    { url = "https://files.pythonhosted.org/packages/27/32/b68d27471372737054cbd34c84981f9edbc24fe67ca225d389799614e27f/cryptography-46.0.3-cp38-abi3-manylinux2014_aarch64.manylinux_2_17_aarch64.whl", hash = "sha256:4b7387121ac7d15e550f5cb4a43aef2559ed759c35df7336c402bb8275ac9683", size = 4294089, upload-time = "2025-10-15T23:17:48.269Z" },
    { url = "https://files.pythonhosted.org/packages/26/42/fa8389d4478368743e24e61eea78846a0006caffaf72ea24a15159215a14/cryptography-46.0.3-cp38-abi3-manylinux2014_x86_64.manylinux_2_17_x86_64.whl", hash = "sha256:15ab9b093e8f09daab0f2159bb7e47532596075139dd74365da52ecc9cb46c5d", size = 4440029, upload-time = "2025-10-15T23:17:49.837Z" },
    { url = "https://files.pythonhosted.org/packages/5f/eb/f483db0ec5ac040824f269e93dd2bd8a21ecd1027e77ad7bdf6914f2fd80/cryptography-46.0.3-cp38-abi3-manylinux_2_28_aarch64.whl", hash = "sha256:46acf53b40ea38f9c6c229599a4a13f0d46a6c3fa9ef19fc1a124d62e338dfa0", size = 4297222, upload-time = "2025-10-15T23:17:51.357Z" },
    { url = "https://files.pythonhosted.org/packages/fd/cf/da9502c4e1912cb1da3807ea3618a6829bee8207456fbbeebc361ec38ba3/cryptography-46.0.3-cp38-abi3-manylinux_2_28_armv7l.manylinux_2_31_armv7l.whl", hash = "sha256:10ca84c4668d066a9878890047f03546f3ae0a6b8b39b697457b7757aaf18dbc", size = 4012280, upload-time = "2025-10-15T23:17:52.964Z" },
    { url = "https://files.pythonhosted.org/packages/6b/8f/9adb86b93330e0df8b3dcf03eae67c33ba89958fc2e03862ef1ac2b42465/cryptography-46.0.3-cp38-abi3-manylinux_2_28_ppc64le.whl", hash = "sha256:36e627112085bb3b81b19fed209c05ce2a52ee8b15d161b7c643a7d5a88491f3", size = 4978958, upload-time = "2025-10-15T23:17:54.965Z" },
    { url = "https://files.pythonhosted.org/packages/d1/a0/5fa77988289c34bdb9f913f5606ecc9ada1adb5ae870bd0d1054a7021cc4/cryptography-46.0.3-cp38-abi3-manylinux_2_28_x86_64.whl", hash = "sha256:1000713389b75c449a6e979ffc7dcc8ac90b437048766cef052d4d30b8220971", size = 4473714, upload-time = "2025-10-15T23:17:56.754Z" },
    { url = "https://files.pythonhosted.org/packages/14/e5/fc82d72a58d41c393697aa18c9abe5ae1214ff6f2a5c18ac470f92777895/cryptography-46.0.3-cp38-abi3-manylinux_2_34_aarch64.whl", hash = "sha256:b02cf04496f6576afffef5ddd04a0cb7d49cf6be16a9059d793a30b035f6b6ac", size = 4296970, upload-time = "2025-10-15T23:17:58.588Z" },
    { url = "https://files.pythonhosted.org/packages/78/06/5663ed35438d0b09056973994f1aec467492b33bd31da36e468b01ec1097/cryptography-46.0.3-cp38-abi3-manylinux_2_34_ppc64le.whl", hash = "sha256:71e842ec9bc7abf543b47cf86b9a743baa95f4677d22baa4c7d5c69e49e9bc04", size = 4940236, upload-time = "2025-10-15T23:18:00.897Z" },
    { url = "https://files.pythonhosted.org/packages/fc/59/873633f3f2dcd8a053b8dd1d38f783043b5fce589c0f6988bf55ef57e43e/cryptography-46.0.3-cp38-abi3-manylinux_2_34_x86_64.whl", hash = "sha256:402b58fc32614f00980b66d6e56a5b4118e6cb362ae8f3fda141ba4689bd4506", size = 4472642, upload-time = "2025-10-15T23:18:02.749Z" },
    { url = "https://files.pythonhosted.org/packages/3d/39/8e71f3930e40f6877737d6f69248cf74d4e34b886a3967d32f919cc50d3b/cryptography-46.0.3-cp38-abi3-musllinux_1_2_aarch64.whl", hash = "sha256:ef639cb3372f69ec44915fafcd6698b6cc78fbe0c2ea41be867f6ed612811963", size = 4423126, upload-time = "2025-10-15T23:18:04.85Z" },
    { url = "https://files.pythonhosted.org/packages/cd/c7/f65027c2810e14c3e7268353b1681932b87e5a48e65505d8cc17c99e36ae/cryptography-46.0.3-cp38-abi3-musllinux_1_2_x86_64.whl", hash = "sha256:3b51b8ca4f1c6453d8829e1eb7299499ca7f313900dd4d89a24b8b87c0a780d4", size = 4686573, upload-time = "2025-10-15T23:18:06.908Z" },
    { url = "https://files.pythonhosted.org/packages/0a/6e/1c8331ddf91ca4730ab3086a0f1be19c65510a33b5a441cb334e7a2d2560/cryptography-46.0.3-cp38-abi3-win32.whl", hash = "sha256:6276eb85ef938dc035d59b87c8a7dc559a232f954962520137529d77b18ff1df", size = 3036695, upload-time = "2025-10-15T23:18:08.672Z" },
    { url = "https://files.pythonhosted.org/packages/90/45/b0d691df20633eff80955a0fc7695ff9051ffce8b69741444bd9ed7bd0db/cryptography-46.0.3-cp38-abi3-win_amd64.whl", hash = "sha256:416260257577718c05135c55958b674000baef9a1c7d9e8f306ec60d71db850f", size = 3501720, upload-time = "2025-10-15T23:18:10.632Z" },
    { url = "https://files.pythonhosted.org/packages/e8/cb/2da4cc83f5edb9c3257d09e1e7ab7b23f049c7962cae8d842bbef0a9cec9/cryptography-46.0.3-cp38-abi3-win_arm64.whl", hash = "sha256:d89c3468de4cdc4f08a57e214384d0471911a3830fcdaf7a8cc587e42a866372", size = 2918740, upload-time = "2025-10-15T23:18:12.277Z" },
    { url = "https://files.pythonhosted.org/packages/d9/cd/1a8633802d766a0fa46f382a77e096d7e209e0817892929655fe0586ae32/cryptography-46.0.3-pp310-pypy310_pp73-macosx_10_9_x86_64.whl", hash = "sha256:a23582810fedb8c0bc47524558fb6c56aac3fc252cb306072fd2815da2a47c32", size = 3689163, upload-time = "2025-10-15T23:18:13.821Z" },
    { url = "https://files.pythonhosted.org/packages/4c/59/6b26512964ace6480c3e54681a9859c974172fb141c38df11eadd8416947/cryptography-46.0.3-pp310-pypy310_pp73-win_amd64.whl", hash = "sha256:e7aec276d68421f9574040c26e2a7c3771060bc0cff408bae1dcb19d3ab1e63c", size = 3429474, upload-time = "2025-10-15T23:18:15.477Z" },
    { url = "https://files.pythonhosted.org/packages/06/8a/e60e46adab4362a682cf142c7dcb5bf79b782ab2199b0dcb81f55970807f/cryptography-46.0.3-pp311-pypy311_pp73-macosx_10_9_x86_64.whl", hash = "sha256:7ce938a99998ed3c8aa7e7272dca1a610401ede816d36d0693907d863b10d9ea", size = 3698132, upload-time = "2025-10-15T23:18:17.056Z" },
    { url = "https://files.pythonhosted.org/packages/da/38/f59940ec4ee91e93d3311f7532671a5cef5570eb04a144bf203b58552d11/cryptography-46.0.3-pp311-pypy311_pp73-manylinux_2_28_aarch64.whl", hash = "sha256:191bb60a7be5e6f54e30ba16fdfae78ad3a342a0599eb4193ba88e3f3d6e185b", size = 4243992, upload-time = "2025-10-15T23:18:18.695Z" },
    { url = "https://files.pythonhosted.org/packages/b0/0c/35b3d92ddebfdfda76bb485738306545817253d0a3ded0bfe80ef8e67aa5/cryptography-46.0.3-pp311-pypy311_pp73-manylinux_2_28_x86_64.whl", hash = "sha256:c70cc23f12726be8f8bc72e41d5065d77e4515efae3690326764ea1b07845cfb", size = 4409944, upload-time = "2025-10-15T23:18:20.597Z" },
    { url = "https://files.pythonhosted.org/packages/99/55/181022996c4063fc0e7666a47049a1ca705abb9c8a13830f074edb347495/cryptography-46.0.3-pp311-pypy311_pp73-manylinux_2_34_aarch64.whl", hash = "sha256:9394673a9f4de09e28b5356e7fff97d778f8abad85c9d5ac4a4b7e25a0de7717", size = 4242957, upload-time = "2025-10-15T23:18:22.18Z" },
    { url = "https://files.pythonhosted.org/packages/ba/af/72cd6ef29f9c5f731251acadaeb821559fe25f10852f44a63374c9ca08c1/cryptography-46.0.3-pp311-pypy311_pp73-manylinux_2_34_x86_64.whl", hash = "sha256:94cd0549accc38d1494e1f8de71eca837d0509d0d44bf11d158524b0e12cebf9", size = 4409447, upload-time = "2025-10-15T23:18:24.209Z" },
    { url = "https://files.pythonhosted.org/packages/0d/c3/e90f4a4feae6410f914f8ebac129b9ae7a8c92eb60a638012dde42030a9d/cryptography-46.0.3-pp311-pypy311_pp73-win_amd64.whl", hash = "sha256:6b5063083824e5509fdba180721d55909ffacccc8adbec85268b48439423d78c", size = 3438528, upload-time = "2025-10-15T23:18:26.227Z" },
]

[[package]]
name = "cx-oracle"
version = "8.3.0"
source = { registry = "https://pypi.org/simple" }
sdist = { url = "https://files.pythonhosted.org/packages/e8/16/13c265afc984796fe38ee928733569b599cfd657245ddd1afad238b66656/cx_Oracle-8.3.0.tar.gz", hash = "sha256:3b2d215af4441463c97ea469b9cc307460739f89fdfa8ea222ea3518f1a424d9", size = 363886, upload-time = "2021-11-04T22:08:34.141Z" }
wheels = [
    { url = "https://files.pythonhosted.org/packages/a9/b7/c2d0223fb4f1013b090cf82f3ce56f36f33b79a48f9c33b36717c2977b04/cx_Oracle-8.3.0-cp310-cp310-manylinux_2_5_x86_64.manylinux1_x86_64.manylinux_2_12_x86_64.manylinux2010_x86_64.whl", hash = "sha256:b6a23da225f03f50a81980c61dbd6a358c3575f212ca7f4c22bb65a9faf94f7f", size = 892553, upload-time = "2021-11-04T22:08:43.072Z" },
    { url = "https://files.pythonhosted.org/packages/68/5b/8294aa9db4b54a3be10bec66c812d2527ca02a3290b1475c0e5faa1e70bc/cx_Oracle-8.3.0-cp310-cp310-win32.whl", hash = "sha256:715a8bbda5982af484ded14d184304cc552c1096c82471dd2948298470e88a04", size = 147835, upload-time = "2021-11-04T22:08:44.125Z" },
    { url = "https://files.pythonhosted.org/packages/67/a3/b671dee7f34971acf553df0c28818da6bf53b1a64901303f904c12ff443a/cx_Oracle-8.3.0-cp310-cp310-win_amd64.whl", hash = "sha256:07f01608dfb6603a8f2a868fc7c7bdc951480f187df8dbc50f4d48c884874e6a", size = 213059, upload-time = "2021-11-04T22:08:46.164Z" },
]

[[package]]
name = "decorator"
version = "5.2.1"
source = { registry = "https://pypi.org/simple" }
sdist = { url = "https://files.pythonhosted.org/packages/43/fa/6d96a0978d19e17b68d634497769987b16c8f4cd0a7a05048bec693caa6b/decorator-5.2.1.tar.gz", hash = "sha256:65f266143752f734b0a7cc83c46f4618af75b8c5911b00ccb61d0ac9b6da0360", size = 56711, upload-time = "2025-02-24T04:41:34.073Z" }
wheels = [
    { url = "https://files.pythonhosted.org/packages/4e/8c/f3147f5c4b73e7550fe5f9352eaa956ae838d5c51eb58e7a25b9f3e2643b/decorator-5.2.1-py3-none-any.whl", hash = "sha256:d316bb415a2d9e2d2b3abcc4084c6502fc09240e292cd76a76afc106a1c8e04a", size = 9190, upload-time = "2025-02-24T04:41:32.565Z" },
]

[[package]]
name = "distlib"
version = "0.4.0"
source = { registry = "https://pypi.org/simple" }
sdist = { url = "https://files.pythonhosted.org/packages/96/8e/709914eb2b5749865801041647dc7f4e6d00b549cfe88b65ca192995f07c/distlib-0.4.0.tar.gz", hash = "sha256:feec40075be03a04501a973d81f633735b4b69f98b05450592310c0f401a4e0d", size = 614605, upload-time = "2025-07-17T16:52:00.465Z" }
wheels = [
    { url = "https://files.pythonhosted.org/packages/33/6b/e0547afaf41bf2c42e52430072fa5658766e3d65bd4b03a563d1b6336f57/distlib-0.4.0-py2.py3-none-any.whl", hash = "sha256:9659f7d87e46584a30b5780e43ac7a2143098441670ff0a49d5f9034c54a6c16", size = 469047, upload-time = "2025-07-17T16:51:58.613Z" },
]

[[package]]
name = "dj-database-url"
version = "3.0.1"
source = { registry = "https://pypi.org/simple" }
dependencies = [
    { name = "django", version = "5.2.9", source = { registry = "https://pypi.org/simple" }, marker = "python_full_version < '3.12'" },
    { name = "django", version = "6.0", source = { registry = "https://pypi.org/simple" }, marker = "python_full_version >= '3.12'" },
]
sdist = { url = "https://files.pythonhosted.org/packages/75/05/2ec51009f4ce424877dbd8ad95868faec0c3494ed0ff1635f9ab53d9e0ee/dj_database_url-3.0.1.tar.gz", hash = "sha256:8994961efb888fc6bf8c41550870c91f6f7691ca751888ebaa71442b7f84eff8", size = 12556, upload-time = "2025-07-02T09:40:11.424Z" }
wheels = [
    { url = "https://files.pythonhosted.org/packages/aa/5e/86a43c6fdaa41c12d58e4ff3ebbfd6b71a7cb0360a08614e3754ef2e9afb/dj_database_url-3.0.1-py3-none-any.whl", hash = "sha256:43950018e1eeea486bf11136384aec0fe55b29fe6fd8a44553231b85661d9383", size = 8808, upload-time = "2025-07-02T09:40:26.326Z" },
]

[[package]]
name = "django"
version = "5.2.9"
source = { registry = "https://pypi.org/simple" }
resolution-markers = [
    "python_full_version == '3.11.*'",
    "python_full_version < '3.11'",
]
dependencies = [
    { name = "asgiref", marker = "python_full_version < '3.12'" },
    { name = "sqlparse", marker = "python_full_version < '3.12'" },
    { name = "tzdata", marker = "python_full_version < '3.12' and sys_platform == 'win32'" },
]
sdist = { url = "https://files.pythonhosted.org/packages/eb/1c/188ce85ee380f714b704283013434976df8d3a2df8e735221a02605b6794/django-5.2.9.tar.gz", hash = "sha256:16b5ccfc5e8c27e6c0561af551d2ea32852d7352c67d452ae3e76b4f6b2ca495", size = 10848762, upload-time = "2025-12-02T14:01:08.418Z" }
wheels = [
    { url = "https://files.pythonhosted.org/packages/17/b0/7f42bfc38b8f19b78546d47147e083ed06e12fc29c42da95655e0962c6c2/django-5.2.9-py3-none-any.whl", hash = "sha256:3a4ea88a70370557ab1930b332fd2887a9f48654261cdffda663fef5976bb00a", size = 8290652, upload-time = "2025-12-02T14:01:03.485Z" },
]

[[package]]
name = "django"
version = "6.0"
source = { registry = "https://pypi.org/simple" }
resolution-markers = [
    "python_full_version >= '3.12'",
]
dependencies = [
    { name = "asgiref", marker = "python_full_version >= '3.12'" },
    { name = "sqlparse", marker = "python_full_version >= '3.12'" },
    { name = "tzdata", marker = "python_full_version >= '3.12' and sys_platform == 'win32'" },
]
sdist = { url = "https://files.pythonhosted.org/packages/15/75/19762bfc4ea556c303d9af8e36f0cd910ab17dff6c8774644314427a2120/django-6.0.tar.gz", hash = "sha256:7b0c1f50c0759bbe6331c6a39c89ae022a84672674aeda908784617ef47d8e26", size = 10932418, upload-time = "2025-12-03T16:26:21.878Z" }
wheels = [
    { url = "https://files.pythonhosted.org/packages/d7/ae/f19e24789a5ad852670d6885f5480f5e5895576945fcc01817dfd9bc002a/django-6.0-py3-none-any.whl", hash = "sha256:1cc2c7344303bbfb7ba5070487c17f7fc0b7174bbb0a38cebf03c675f5f19b6d", size = 8339181, upload-time = "2025-12-03T16:26:16.231Z" },
]

[[package]]
name = "django-extra-views"
version = "0.16.0"
source = { registry = "https://pypi.org/simple" }
dependencies = [
    { name = "django", version = "5.2.9", source = { registry = "https://pypi.org/simple" }, marker = "python_full_version < '3.12'" },
    { name = "django", version = "6.0", source = { registry = "https://pypi.org/simple" }, marker = "python_full_version >= '3.12'" },
]
sdist = { url = "https://files.pythonhosted.org/packages/ac/61/c6d2ced11fc4235d2aeb422ad5af3b516effd942e2be5a263a5d93dcb1e2/django_extra_views-0.16.0.tar.gz", hash = "sha256:7f8e07bd6c9388816a7c08d752661172d4078758c2079fc0cadddfcf5cd38ae3", size = 13235, upload-time = "2025-04-22T15:10:58.475Z" }
wheels = [
    { url = "https://files.pythonhosted.org/packages/10/6a/511cf7ad5ac8d0890eb7ec374668759e9fbb263af98abb516fdc14be2633/django_extra_views-0.16.0-py2.py3-none-any.whl", hash = "sha256:af990d1779813b728231e94bcc703614fef60015c4c31d53185c5f4f898a37be", size = 15344, upload-time = "2025-04-22T15:10:56.814Z" },
]

[[package]]
name = "django-polymorphic"
version = "4.5.1"
source = { editable = "." }
dependencies = [
    { name = "django", version = "5.2.9", source = { registry = "https://pypi.org/simple" }, marker = "python_full_version < '3.12'" },
    { name = "django", version = "6.0", source = { registry = "https://pypi.org/simple" }, marker = "python_full_version >= '3.12'" },
]

[package.dev-dependencies]
cx-oracle = [
    { name = "cx-oracle" },
]
dev = [
    { name = "coverage" },
    { name = "dj-database-url" },
<<<<<<< HEAD
    { name = "django-stubs" },
=======
    { name = "django-test-migrations" },
>>>>>>> c16ea1f8
    { name = "ipdb" },
    { name = "ipython", version = "8.37.0", source = { registry = "https://pypi.org/simple" }, marker = "python_full_version < '3.11'" },
    { name = "ipython", version = "9.8.0", source = { registry = "https://pypi.org/simple" }, marker = "python_full_version >= '3.11'" },
    { name = "mypy" },
    { name = "pre-commit" },
    { name = "pytest" },
    { name = "pytest-cov" },
    { name = "pytest-django" },
    { name = "pytest-playwright" },
    { name = "ruff" },
    { name = "tomlkit" },
    { name = "tox" },
    { name = "tox-uv" },
]
docs = [
    { name = "django-extra-views" },
    { name = "doc8" },
    { name = "furo" },
    { name = "readme-renderer", extra = ["md"] },
    { name = "sphinx", version = "8.1.3", source = { registry = "https://pypi.org/simple" }, marker = "python_full_version < '3.11'" },
    { name = "sphinx", version = "9.0.4", source = { registry = "https://pypi.org/simple" }, marker = "python_full_version >= '3.11'" },
    { name = "sphinx-autobuild", version = "2024.10.3", source = { registry = "https://pypi.org/simple" }, marker = "python_full_version < '3.11'" },
    { name = "sphinx-autobuild", version = "2025.8.25", source = { registry = "https://pypi.org/simple" }, marker = "python_full_version >= '3.11'" },
    { name = "sphinxcontrib-django" },
]
mysql = [
    { name = "mysqlclient" },
]
oracledb = [
    { name = "oracledb" },
]
psycopg2 = [
    { name = "psycopg2" },
]
psycopg3 = [
    { name = "psycopg" },
]

[package.metadata]
requires-dist = [{ name = "django", specifier = ">=4.2" }]

[package.metadata.requires-dev]
cx-oracle = [{ name = "cx-oracle", specifier = ">=8.3.0" }]
dev = [
    { name = "coverage", specifier = ">=7.6.1" },
    { name = "dj-database-url", specifier = ">=2.2.0" },
<<<<<<< HEAD
    { name = "django-stubs", specifier = ">=5.2.8" },
=======
    { name = "django-test-migrations", specifier = ">=1.5.0" },
>>>>>>> c16ea1f8
    { name = "ipdb", specifier = ">=0.13.13" },
    { name = "ipython", specifier = ">=8.18.1" },
    { name = "mypy", specifier = ">=1.14.1" },
    { name = "pre-commit", specifier = ">=3.5.0" },
    { name = "pytest", specifier = ">=8.3.4" },
    { name = "pytest-cov", specifier = ">=5.0.0" },
    { name = "pytest-django", specifier = ">=4.10.0" },
    { name = "pytest-playwright", specifier = ">=0.7.2" },
    { name = "ruff", specifier = ">=0.9.8" },
    { name = "tomlkit", specifier = ">=0.13.3" },
    { name = "tox", specifier = ">=4.24.1" },
    { name = "tox-uv", specifier = ">=1.13.1" },
]
docs = [
    { name = "django-extra-views", specifier = ">=0.15.0" },
    { name = "doc8", specifier = ">=1.1.2" },
    { name = "furo", specifier = ">=2025.7.19" },
    { name = "readme-renderer", extras = ["md"], specifier = ">=43.0" },
    { name = "sphinx", specifier = ">=7.1.2" },
    { name = "sphinx-autobuild", specifier = ">=2024.10.3" },
    { name = "sphinxcontrib-django", specifier = ">=2.5" },
]
mysql = [{ name = "mysqlclient", specifier = ">=1.4.0" }]
oracledb = [{ name = "oracledb", specifier = ">=2.3.0" }]
psycopg2 = [{ name = "psycopg2", specifier = ">=2.9.10" }]
psycopg3 = [{ name = "psycopg" }]

[[package]]
<<<<<<< HEAD
name = "django-stubs"
version = "5.2.8"
source = { registry = "https://pypi.org/simple" }
dependencies = [
    { name = "django", version = "5.2.9", source = { registry = "https://pypi.org/simple" }, marker = "python_full_version < '3.12'" },
    { name = "django", version = "6.0", source = { registry = "https://pypi.org/simple" }, marker = "python_full_version >= '3.12'" },
    { name = "django-stubs-ext" },
    { name = "tomli", marker = "python_full_version < '3.11'" },
    { name = "types-pyyaml" },
    { name = "typing-extensions" },
]
sdist = { url = "https://files.pythonhosted.org/packages/6c/75/97626224fd8f1787bb6f7f06944efcfddd5da7764bf741cf7f59d102f4a0/django_stubs-5.2.8.tar.gz", hash = "sha256:9bba597c9a8ed8c025cae4696803d5c8be1cf55bfc7648a084cbf864187e2f8b", size = 257709, upload-time = "2025-12-01T08:13:09.569Z" }
wheels = [
    { url = "https://files.pythonhosted.org/packages/7d/3f/7c9543ad5ade5ce1d33d187a3abd82164570314ebee72c6206ab5c044ebf/django_stubs-5.2.8-py3-none-any.whl", hash = "sha256:a3c63119fd7062ac63d58869698d07c9e5ec0561295c4e700317c54e8d26716c", size = 508136, upload-time = "2025-12-01T08:13:07.963Z" },
]

[[package]]
name = "django-stubs-ext"
version = "5.2.8"
source = { registry = "https://pypi.org/simple" }
dependencies = [
    { name = "django", version = "5.2.9", source = { registry = "https://pypi.org/simple" }, marker = "python_full_version < '3.12'" },
    { name = "django", version = "6.0", source = { registry = "https://pypi.org/simple" }, marker = "python_full_version >= '3.12'" },
    { name = "typing-extensions" },
]
sdist = { url = "https://files.pythonhosted.org/packages/14/a2/d67f4a5200ff7626b104eddceaf529761cba4ed318a73ffdb0677551be73/django_stubs_ext-5.2.8.tar.gz", hash = "sha256:b39938c46d7a547cd84e4a6378dbe51a3dd64d70300459087229e5fee27e5c6b", size = 6487, upload-time = "2025-12-01T08:12:37.486Z" }
wheels = [
    { url = "https://files.pythonhosted.org/packages/da/2d/cb0151b780c3730cf0f2c0fcb1b065a5e88f877cf7a9217483c375353af1/django_stubs_ext-5.2.8-py3-none-any.whl", hash = "sha256:1dd5470c9675591362c78a157a3cf8aec45d0e7a7f0cf32f227a1363e54e0652", size = 9949, upload-time = "2025-12-01T08:12:36.397Z" },
=======
name = "django-test-migrations"
version = "1.5.0"
source = { registry = "https://pypi.org/simple" }
dependencies = [
    { name = "typing-extensions" },
]
sdist = { url = "https://files.pythonhosted.org/packages/be/ed/7fc6f8e89d83565fc4acb93ae0a2387d885ac83cda445cb6c570f302bf55/django_test_migrations-1.5.0.tar.gz", hash = "sha256:1cbff04b1e82c5564a6f635284907b381cc11a2ff883adff46776d9126824f07", size = 20143, upload-time = "2025-04-18T10:15:38.547Z" }
wheels = [
    { url = "https://files.pythonhosted.org/packages/c0/fe/38789c69f71adff9156bda7542d8fd05fcde1a109cf67bd7a1a139f8199f/django_test_migrations-1.5.0-py3-none-any.whl", hash = "sha256:96a08f085fc8bfaa53d44618341d82a2d22fd194c821cd81b147b66f0bec0da8", size = 25099, upload-time = "2025-04-18T10:15:37.16Z" },
>>>>>>> c16ea1f8
]

[[package]]
name = "doc8"
version = "2.0.0"
source = { registry = "https://pypi.org/simple" }
dependencies = [
    { name = "docutils" },
    { name = "pygments" },
    { name = "restructuredtext-lint" },
    { name = "stevedore" },
    { name = "tomli", marker = "python_full_version < '3.11'" },
]
sdist = { url = "https://files.pythonhosted.org/packages/92/91/88bb55225046a2ee9c2243d47346c78d2ed861c769168f451568625ad670/doc8-2.0.0.tar.gz", hash = "sha256:1267ad32758971fbcf991442417a3935c7bc9e52550e73622e0e56ba55ea1d40", size = 28436, upload-time = "2025-06-13T13:08:53.174Z" }
wheels = [
    { url = "https://files.pythonhosted.org/packages/a2/e9/90b7d243364d3dce38c8c2a1b8c103d7a8d1383c2b24c735fae0eee038dd/doc8-2.0.0-py3-none-any.whl", hash = "sha256:9862710027f793c25f9b1899150660e4bf1d4c9a6738742e71f32011e2e3f590", size = 25861, upload-time = "2025-06-13T13:08:51.839Z" },
]

[[package]]
name = "docutils"
version = "0.21.2"
source = { registry = "https://pypi.org/simple" }
sdist = { url = "https://files.pythonhosted.org/packages/ae/ed/aefcc8cd0ba62a0560c3c18c33925362d46c6075480bfa4df87b28e169a9/docutils-0.21.2.tar.gz", hash = "sha256:3a6b18732edf182daa3cd12775bbb338cf5691468f91eeeb109deff6ebfa986f", size = 2204444, upload-time = "2024-04-23T18:57:18.24Z" }
wheels = [
    { url = "https://files.pythonhosted.org/packages/8f/d7/9322c609343d929e75e7e5e6255e614fcc67572cfd083959cdef3b7aad79/docutils-0.21.2-py3-none-any.whl", hash = "sha256:dafca5b9e384f0e419294eb4d2ff9fa826435bf15f15b7bd45723e8ad76811b2", size = 587408, upload-time = "2024-04-23T18:57:14.835Z" },
]

[[package]]
name = "exceptiongroup"
version = "1.3.1"
source = { registry = "https://pypi.org/simple" }
dependencies = [
    { name = "typing-extensions", marker = "python_full_version < '3.11'" },
]
sdist = { url = "https://files.pythonhosted.org/packages/50/79/66800aadf48771f6b62f7eb014e352e5d06856655206165d775e675a02c9/exceptiongroup-1.3.1.tar.gz", hash = "sha256:8b412432c6055b0b7d14c310000ae93352ed6754f70fa8f7c34141f91c4e3219", size = 30371, upload-time = "2025-11-21T23:01:54.787Z" }
wheels = [
    { url = "https://files.pythonhosted.org/packages/8a/0e/97c33bf5009bdbac74fd2beace167cab3f978feb69cc36f1ef79360d6c4e/exceptiongroup-1.3.1-py3-none-any.whl", hash = "sha256:a7a39a3bd276781e98394987d3a5701d0c4edffb633bb7a5144577f82c773598", size = 16740, upload-time = "2025-11-21T23:01:53.443Z" },
]

[[package]]
name = "executing"
version = "2.2.1"
source = { registry = "https://pypi.org/simple" }
sdist = { url = "https://files.pythonhosted.org/packages/cc/28/c14e053b6762b1044f34a13aab6859bbf40456d37d23aa286ac24cfd9a5d/executing-2.2.1.tar.gz", hash = "sha256:3632cc370565f6648cc328b32435bd120a1e4ebb20c77e3fdde9a13cd1e533c4", size = 1129488, upload-time = "2025-09-01T09:48:10.866Z" }
wheels = [
    { url = "https://files.pythonhosted.org/packages/c1/ea/53f2148663b321f21b5a606bd5f191517cf40b7072c0497d3c92c4a13b1e/executing-2.2.1-py2.py3-none-any.whl", hash = "sha256:760643d3452b4d777d295bb167ccc74c64a81df23fb5e08eff250c425a4b2017", size = 28317, upload-time = "2025-09-01T09:48:08.5Z" },
]

[[package]]
name = "filelock"
version = "3.20.1"
source = { registry = "https://pypi.org/simple" }
sdist = { url = "https://files.pythonhosted.org/packages/a7/23/ce7a1126827cedeb958fc043d61745754464eb56c5937c35bbf2b8e26f34/filelock-3.20.1.tar.gz", hash = "sha256:b8360948b351b80f420878d8516519a2204b07aefcdcfd24912a5d33127f188c", size = 19476, upload-time = "2025-12-15T23:54:28.027Z" }
wheels = [
    { url = "https://files.pythonhosted.org/packages/e3/7f/a1a97644e39e7316d850784c642093c99df1290a460df4ede27659056834/filelock-3.20.1-py3-none-any.whl", hash = "sha256:15d9e9a67306188a44baa72f569d2bfd803076269365fdea0934385da4dc361a", size = 16666, upload-time = "2025-12-15T23:54:26.874Z" },
]

[[package]]
name = "furo"
version = "2025.12.19"
source = { registry = "https://pypi.org/simple" }
dependencies = [
    { name = "accessible-pygments" },
    { name = "beautifulsoup4" },
    { name = "pygments" },
    { name = "sphinx", version = "8.1.3", source = { registry = "https://pypi.org/simple" }, marker = "python_full_version < '3.11'" },
    { name = "sphinx", version = "9.0.4", source = { registry = "https://pypi.org/simple" }, marker = "python_full_version >= '3.11'" },
    { name = "sphinx-basic-ng" },
]
sdist = { url = "https://files.pythonhosted.org/packages/ec/20/5f5ad4da6a5a27c80f2ed2ee9aee3f9e36c66e56e21c00fde467b2f8f88f/furo-2025.12.19.tar.gz", hash = "sha256:188d1f942037d8b37cd3985b955839fea62baa1730087dc29d157677c857e2a7", size = 1661473, upload-time = "2025-12-19T17:34:40.889Z" }
wheels = [
    { url = "https://files.pythonhosted.org/packages/f4/b2/50e9b292b5cac13e9e81272c7171301abc753a60460d21505b606e15cf21/furo-2025.12.19-py3-none-any.whl", hash = "sha256:bb0ead5309f9500130665a26bee87693c41ce4dbdff864dbfb6b0dae4673d24f", size = 339262, upload-time = "2025-12-19T17:34:38.905Z" },
]

[[package]]
name = "greenlet"
version = "3.3.0"
source = { registry = "https://pypi.org/simple" }
sdist = { url = "https://files.pythonhosted.org/packages/c7/e5/40dbda2736893e3e53d25838e0f19a2b417dfc122b9989c91918db30b5d3/greenlet-3.3.0.tar.gz", hash = "sha256:a82bb225a4e9e4d653dd2fb7b8b2d36e4fb25bc0165422a11e48b88e9e6f78fb", size = 190651, upload-time = "2025-12-04T14:49:44.05Z" }
wheels = [
    { url = "https://files.pythonhosted.org/packages/32/6a/33d1702184d94106d3cdd7bfb788e19723206fce152e303473ca3b946c7b/greenlet-3.3.0-cp310-cp310-macosx_11_0_universal2.whl", hash = "sha256:6f8496d434d5cb2dce025773ba5597f71f5410ae499d5dd9533e0653258cdb3d", size = 273658, upload-time = "2025-12-04T14:23:37.494Z" },
    { url = "https://files.pythonhosted.org/packages/d6/b7/2b5805bbf1907c26e434f4e448cd8b696a0b71725204fa21a211ff0c04a7/greenlet-3.3.0-cp310-cp310-manylinux_2_24_aarch64.manylinux_2_28_aarch64.whl", hash = "sha256:b96dc7eef78fd404e022e165ec55327f935b9b52ff355b067eb4a0267fc1cffb", size = 574810, upload-time = "2025-12-04T14:50:04.154Z" },
    { url = "https://files.pythonhosted.org/packages/94/38/343242ec12eddf3d8458c73f555c084359883d4ddc674240d9e61ec51fd6/greenlet-3.3.0-cp310-cp310-manylinux_2_24_ppc64le.manylinux_2_28_ppc64le.whl", hash = "sha256:73631cd5cccbcfe63e3f9492aaa664d278fda0ce5c3d43aeda8e77317e38efbd", size = 586248, upload-time = "2025-12-04T14:57:39.35Z" },
    { url = "https://files.pythonhosted.org/packages/f0/d0/0ae86792fb212e4384041e0ef8e7bc66f59a54912ce407d26a966ed2914d/greenlet-3.3.0-cp310-cp310-manylinux_2_24_s390x.manylinux_2_28_s390x.whl", hash = "sha256:b299a0cb979f5d7197442dccc3aee67fce53500cd88951b7e6c35575701c980b", size = 597403, upload-time = "2025-12-04T15:07:10.831Z" },
    { url = "https://files.pythonhosted.org/packages/b6/a8/15d0aa26c0036a15d2659175af00954aaaa5d0d66ba538345bd88013b4d7/greenlet-3.3.0-cp310-cp310-manylinux_2_24_x86_64.manylinux_2_28_x86_64.whl", hash = "sha256:7dee147740789a4632cace364816046e43310b59ff8fb79833ab043aefa72fd5", size = 586910, upload-time = "2025-12-04T14:25:59.705Z" },
    { url = "https://files.pythonhosted.org/packages/e1/9b/68d5e3b7ccaba3907e5532cf8b9bf16f9ef5056a008f195a367db0ff32db/greenlet-3.3.0-cp310-cp310-musllinux_1_2_aarch64.whl", hash = "sha256:39b28e339fc3c348427560494e28d8a6f3561c8d2bcf7d706e1c624ed8d822b9", size = 1547206, upload-time = "2025-12-04T15:04:21.027Z" },
    { url = "https://files.pythonhosted.org/packages/66/bd/e3086ccedc61e49f91e2cfb5ffad9d8d62e5dc85e512a6200f096875b60c/greenlet-3.3.0-cp310-cp310-musllinux_1_2_x86_64.whl", hash = "sha256:b3c374782c2935cc63b2a27ba8708471de4ad1abaa862ffdb1ef45a643ddbb7d", size = 1613359, upload-time = "2025-12-04T14:27:26.548Z" },
    { url = "https://files.pythonhosted.org/packages/f4/6b/d4e73f5dfa888364bbf02efa85616c6714ae7c631c201349782e5b428925/greenlet-3.3.0-cp310-cp310-win_amd64.whl", hash = "sha256:b49e7ed51876b459bd645d83db257f0180e345d3f768a35a85437a24d5a49082", size = 300740, upload-time = "2025-12-04T14:47:52.773Z" },
    { url = "https://files.pythonhosted.org/packages/1f/cb/48e964c452ca2b92175a9b2dca037a553036cb053ba69e284650ce755f13/greenlet-3.3.0-cp311-cp311-macosx_11_0_universal2.whl", hash = "sha256:e29f3018580e8412d6aaf5641bb7745d38c85228dacf51a73bd4e26ddf2a6a8e", size = 274908, upload-time = "2025-12-04T14:23:26.435Z" },
    { url = "https://files.pythonhosted.org/packages/28/da/38d7bff4d0277b594ec557f479d65272a893f1f2a716cad91efeb8680953/greenlet-3.3.0-cp311-cp311-manylinux_2_24_aarch64.manylinux_2_28_aarch64.whl", hash = "sha256:a687205fb22794e838f947e2194c0566d3812966b41c78709554aa883183fb62", size = 577113, upload-time = "2025-12-04T14:50:05.493Z" },
    { url = "https://files.pythonhosted.org/packages/3c/f2/89c5eb0faddc3ff014f1c04467d67dee0d1d334ab81fadbf3744847f8a8a/greenlet-3.3.0-cp311-cp311-manylinux_2_24_ppc64le.manylinux_2_28_ppc64le.whl", hash = "sha256:4243050a88ba61842186cb9e63c7dfa677ec146160b0efd73b855a3d9c7fcf32", size = 590338, upload-time = "2025-12-04T14:57:41.136Z" },
    { url = "https://files.pythonhosted.org/packages/80/d7/db0a5085035d05134f8c089643da2b44cc9b80647c39e93129c5ef170d8f/greenlet-3.3.0-cp311-cp311-manylinux_2_24_s390x.manylinux_2_28_s390x.whl", hash = "sha256:670d0f94cd302d81796e37299bcd04b95d62403883b24225c6b5271466612f45", size = 601098, upload-time = "2025-12-04T15:07:11.898Z" },
    { url = "https://files.pythonhosted.org/packages/dc/a6/e959a127b630a58e23529972dbc868c107f9d583b5a9f878fb858c46bc1a/greenlet-3.3.0-cp311-cp311-manylinux_2_24_x86_64.manylinux_2_28_x86_64.whl", hash = "sha256:6cb3a8ec3db4a3b0eb8a3c25436c2d49e3505821802074969db017b87bc6a948", size = 590206, upload-time = "2025-12-04T14:26:01.254Z" },
    { url = "https://files.pythonhosted.org/packages/48/60/29035719feb91798693023608447283b266b12efc576ed013dd9442364bb/greenlet-3.3.0-cp311-cp311-musllinux_1_2_aarch64.whl", hash = "sha256:2de5a0b09eab81fc6a382791b995b1ccf2b172a9fec934747a7a23d2ff291794", size = 1550668, upload-time = "2025-12-04T15:04:22.439Z" },
    { url = "https://files.pythonhosted.org/packages/0a/5f/783a23754b691bfa86bd72c3033aa107490deac9b2ef190837b860996c9f/greenlet-3.3.0-cp311-cp311-musllinux_1_2_x86_64.whl", hash = "sha256:4449a736606bd30f27f8e1ff4678ee193bc47f6ca810d705981cfffd6ce0d8c5", size = 1615483, upload-time = "2025-12-04T14:27:28.083Z" },
    { url = "https://files.pythonhosted.org/packages/1d/d5/c339b3b4bc8198b7caa4f2bd9fd685ac9f29795816d8db112da3d04175bb/greenlet-3.3.0-cp311-cp311-win_amd64.whl", hash = "sha256:7652ee180d16d447a683c04e4c5f6441bae7ba7b17ffd9f6b3aff4605e9e6f71", size = 301164, upload-time = "2025-12-04T14:42:51.577Z" },
    { url = "https://files.pythonhosted.org/packages/f8/0a/a3871375c7b9727edaeeea994bfff7c63ff7804c9829c19309ba2e058807/greenlet-3.3.0-cp312-cp312-macosx_11_0_universal2.whl", hash = "sha256:b01548f6e0b9e9784a2c99c5651e5dc89ffcbe870bc5fb2e5ef864e9cc6b5dcb", size = 276379, upload-time = "2025-12-04T14:23:30.498Z" },
    { url = "https://files.pythonhosted.org/packages/43/ab/7ebfe34dce8b87be0d11dae91acbf76f7b8246bf9d6b319c741f99fa59c6/greenlet-3.3.0-cp312-cp312-manylinux_2_24_aarch64.manylinux_2_28_aarch64.whl", hash = "sha256:349345b770dc88f81506c6861d22a6ccd422207829d2c854ae2af8025af303e3", size = 597294, upload-time = "2025-12-04T14:50:06.847Z" },
    { url = "https://files.pythonhosted.org/packages/a4/39/f1c8da50024feecd0793dbd5e08f526809b8ab5609224a2da40aad3a7641/greenlet-3.3.0-cp312-cp312-manylinux_2_24_ppc64le.manylinux_2_28_ppc64le.whl", hash = "sha256:e8e18ed6995e9e2c0b4ed264d2cf89260ab3ac7e13555b8032b25a74c6d18655", size = 607742, upload-time = "2025-12-04T14:57:42.349Z" },
    { url = "https://files.pythonhosted.org/packages/77/cb/43692bcd5f7a0da6ec0ec6d58ee7cddb606d055ce94a62ac9b1aa481e969/greenlet-3.3.0-cp312-cp312-manylinux_2_24_s390x.manylinux_2_28_s390x.whl", hash = "sha256:c024b1e5696626890038e34f76140ed1daf858e37496d33f2af57f06189e70d7", size = 622297, upload-time = "2025-12-04T15:07:13.552Z" },
    { url = "https://files.pythonhosted.org/packages/75/b0/6bde0b1011a60782108c01de5913c588cf51a839174538d266de15e4bf4d/greenlet-3.3.0-cp312-cp312-manylinux_2_24_x86_64.manylinux_2_28_x86_64.whl", hash = "sha256:047ab3df20ede6a57c35c14bf5200fcf04039d50f908270d3f9a7a82064f543b", size = 609885, upload-time = "2025-12-04T14:26:02.368Z" },
    { url = "https://files.pythonhosted.org/packages/49/0e/49b46ac39f931f59f987b7cd9f34bfec8ef81d2a1e6e00682f55be5de9f4/greenlet-3.3.0-cp312-cp312-musllinux_1_2_aarch64.whl", hash = "sha256:2d9ad37fc657b1102ec880e637cccf20191581f75c64087a549e66c57e1ceb53", size = 1567424, upload-time = "2025-12-04T15:04:23.757Z" },
    { url = "https://files.pythonhosted.org/packages/05/f5/49a9ac2dff7f10091935def9165c90236d8f175afb27cbed38fb1d61ab6b/greenlet-3.3.0-cp312-cp312-musllinux_1_2_x86_64.whl", hash = "sha256:83cd0e36932e0e7f36a64b732a6f60c2fc2df28c351bae79fbaf4f8092fe7614", size = 1636017, upload-time = "2025-12-04T14:27:29.688Z" },
    { url = "https://files.pythonhosted.org/packages/6c/79/3912a94cf27ec503e51ba493692d6db1e3cd8ac7ac52b0b47c8e33d7f4f9/greenlet-3.3.0-cp312-cp312-win_amd64.whl", hash = "sha256:a7a34b13d43a6b78abf828a6d0e87d3385680eaf830cd60d20d52f249faabf39", size = 301964, upload-time = "2025-12-04T14:36:58.316Z" },
    { url = "https://files.pythonhosted.org/packages/02/2f/28592176381b9ab2cafa12829ba7b472d177f3acc35d8fbcf3673d966fff/greenlet-3.3.0-cp313-cp313-macosx_11_0_universal2.whl", hash = "sha256:a1e41a81c7e2825822f4e068c48cb2196002362619e2d70b148f20a831c00739", size = 275140, upload-time = "2025-12-04T14:23:01.282Z" },
    { url = "https://files.pythonhosted.org/packages/2c/80/fbe937bf81e9fca98c981fe499e59a3f45df2a04da0baa5c2be0dca0d329/greenlet-3.3.0-cp313-cp313-manylinux_2_24_aarch64.manylinux_2_28_aarch64.whl", hash = "sha256:9f515a47d02da4d30caaa85b69474cec77b7929b2e936ff7fb853d42f4bf8808", size = 599219, upload-time = "2025-12-04T14:50:08.309Z" },
    { url = "https://files.pythonhosted.org/packages/c2/ff/7c985128f0514271b8268476af89aee6866df5eec04ac17dcfbc676213df/greenlet-3.3.0-cp313-cp313-manylinux_2_24_ppc64le.manylinux_2_28_ppc64le.whl", hash = "sha256:7d2d9fd66bfadf230b385fdc90426fcd6eb64db54b40c495b72ac0feb5766c54", size = 610211, upload-time = "2025-12-04T14:57:43.968Z" },
    { url = "https://files.pythonhosted.org/packages/79/07/c47a82d881319ec18a4510bb30463ed6891f2ad2c1901ed5ec23d3de351f/greenlet-3.3.0-cp313-cp313-manylinux_2_24_s390x.manylinux_2_28_s390x.whl", hash = "sha256:30a6e28487a790417d036088b3bcb3f3ac7d8babaa7d0139edbaddebf3af9492", size = 624311, upload-time = "2025-12-04T15:07:14.697Z" },
    { url = "https://files.pythonhosted.org/packages/fd/8e/424b8c6e78bd9837d14ff7df01a9829fc883ba2ab4ea787d4f848435f23f/greenlet-3.3.0-cp313-cp313-manylinux_2_24_x86_64.manylinux_2_28_x86_64.whl", hash = "sha256:087ea5e004437321508a8d6f20efc4cfec5e3c30118e1417ea96ed1d93950527", size = 612833, upload-time = "2025-12-04T14:26:03.669Z" },
    { url = "https://files.pythonhosted.org/packages/b5/ba/56699ff9b7c76ca12f1cdc27a886d0f81f2189c3455ff9f65246780f713d/greenlet-3.3.0-cp313-cp313-musllinux_1_2_aarch64.whl", hash = "sha256:ab97cf74045343f6c60a39913fa59710e4bd26a536ce7ab2397adf8b27e67c39", size = 1567256, upload-time = "2025-12-04T15:04:25.276Z" },
    { url = "https://files.pythonhosted.org/packages/1e/37/f31136132967982d698c71a281a8901daf1a8fbab935dce7c0cf15f942cc/greenlet-3.3.0-cp313-cp313-musllinux_1_2_x86_64.whl", hash = "sha256:5375d2e23184629112ca1ea89a53389dddbffcf417dad40125713d88eb5f96e8", size = 1636483, upload-time = "2025-12-04T14:27:30.804Z" },
    { url = "https://files.pythonhosted.org/packages/7e/71/ba21c3fb8c5dce83b8c01f458a42e99ffdb1963aeec08fff5a18588d8fd7/greenlet-3.3.0-cp313-cp313-win_amd64.whl", hash = "sha256:9ee1942ea19550094033c35d25d20726e4f1c40d59545815e1128ac58d416d38", size = 301833, upload-time = "2025-12-04T14:32:23.929Z" },
    { url = "https://files.pythonhosted.org/packages/d7/7c/f0a6d0ede2c7bf092d00bc83ad5bafb7e6ec9b4aab2fbdfa6f134dc73327/greenlet-3.3.0-cp314-cp314-macosx_11_0_universal2.whl", hash = "sha256:60c2ef0f578afb3c8d92ea07ad327f9a062547137afe91f38408f08aacab667f", size = 275671, upload-time = "2025-12-04T14:23:05.267Z" },
    { url = "https://files.pythonhosted.org/packages/44/06/dac639ae1a50f5969d82d2e3dd9767d30d6dbdbab0e1a54010c8fe90263c/greenlet-3.3.0-cp314-cp314-manylinux_2_24_aarch64.manylinux_2_28_aarch64.whl", hash = "sha256:0a5d554d0712ba1de0a6c94c640f7aeba3f85b3a6e1f2899c11c2c0428da9365", size = 646360, upload-time = "2025-12-04T14:50:10.026Z" },
    { url = "https://files.pythonhosted.org/packages/e0/94/0fb76fe6c5369fba9bf98529ada6f4c3a1adf19e406a47332245ef0eb357/greenlet-3.3.0-cp314-cp314-manylinux_2_24_ppc64le.manylinux_2_28_ppc64le.whl", hash = "sha256:3a898b1e9c5f7307ebbde4102908e6cbfcb9ea16284a3abe15cab996bee8b9b3", size = 658160, upload-time = "2025-12-04T14:57:45.41Z" },
    { url = "https://files.pythonhosted.org/packages/93/79/d2c70cae6e823fac36c3bbc9077962105052b7ef81db2f01ec3b9bf17e2b/greenlet-3.3.0-cp314-cp314-manylinux_2_24_s390x.manylinux_2_28_s390x.whl", hash = "sha256:dcd2bdbd444ff340e8d6bdf54d2f206ccddbb3ccfdcd3c25bf4afaa7b8f0cf45", size = 671388, upload-time = "2025-12-04T15:07:15.789Z" },
    { url = "https://files.pythonhosted.org/packages/b8/14/bab308fc2c1b5228c3224ec2bf928ce2e4d21d8046c161e44a2012b5203e/greenlet-3.3.0-cp314-cp314-manylinux_2_24_x86_64.manylinux_2_28_x86_64.whl", hash = "sha256:5773edda4dc00e173820722711d043799d3adb4f01731f40619e07ea2750b955", size = 660166, upload-time = "2025-12-04T14:26:05.099Z" },
    { url = "https://files.pythonhosted.org/packages/4b/d2/91465d39164eaa0085177f61983d80ffe746c5a1860f009811d498e7259c/greenlet-3.3.0-cp314-cp314-musllinux_1_2_aarch64.whl", hash = "sha256:ac0549373982b36d5fd5d30beb8a7a33ee541ff98d2b502714a09f1169f31b55", size = 1615193, upload-time = "2025-12-04T15:04:27.041Z" },
    { url = "https://files.pythonhosted.org/packages/42/1b/83d110a37044b92423084d52d5d5a3b3a73cafb51b547e6d7366ff62eff1/greenlet-3.3.0-cp314-cp314-musllinux_1_2_x86_64.whl", hash = "sha256:d198d2d977460358c3b3a4dc844f875d1adb33817f0613f663a656f463764ccc", size = 1683653, upload-time = "2025-12-04T14:27:32.366Z" },
    { url = "https://files.pythonhosted.org/packages/7c/9a/9030e6f9aa8fd7808e9c31ba4c38f87c4f8ec324ee67431d181fe396d705/greenlet-3.3.0-cp314-cp314-win_amd64.whl", hash = "sha256:73f51dd0e0bdb596fb0417e475fa3c5e32d4c83638296e560086b8d7da7c4170", size = 305387, upload-time = "2025-12-04T14:26:51.063Z" },
    { url = "https://files.pythonhosted.org/packages/a0/66/bd6317bc5932accf351fc19f177ffba53712a202f9df10587da8df257c7e/greenlet-3.3.0-cp314-cp314t-macosx_11_0_universal2.whl", hash = "sha256:d6ed6f85fae6cdfdb9ce04c9bf7a08d666cfcfb914e7d006f44f840b46741931", size = 282638, upload-time = "2025-12-04T14:25:20.941Z" },
    { url = "https://files.pythonhosted.org/packages/30/cf/cc81cb030b40e738d6e69502ccbd0dd1bced0588e958f9e757945de24404/greenlet-3.3.0-cp314-cp314t-manylinux_2_24_aarch64.manylinux_2_28_aarch64.whl", hash = "sha256:d9125050fcf24554e69c4cacb086b87b3b55dc395a8b3ebe6487b045b2614388", size = 651145, upload-time = "2025-12-04T14:50:11.039Z" },
    { url = "https://files.pythonhosted.org/packages/9c/ea/1020037b5ecfe95ca7df8d8549959baceb8186031da83d5ecceff8b08cd2/greenlet-3.3.0-cp314-cp314t-manylinux_2_24_ppc64le.manylinux_2_28_ppc64le.whl", hash = "sha256:87e63ccfa13c0a0f6234ed0add552af24cc67dd886731f2261e46e241608bee3", size = 654236, upload-time = "2025-12-04T14:57:47.007Z" },
    { url = "https://files.pythonhosted.org/packages/69/cc/1e4bae2e45ca2fa55299f4e85854606a78ecc37fead20d69322f96000504/greenlet-3.3.0-cp314-cp314t-manylinux_2_24_s390x.manylinux_2_28_s390x.whl", hash = "sha256:2662433acbca297c9153a4023fe2161c8dcfdcc91f10433171cf7e7d94ba2221", size = 662506, upload-time = "2025-12-04T15:07:16.906Z" },
    { url = "https://files.pythonhosted.org/packages/57/b9/f8025d71a6085c441a7eaff0fd928bbb275a6633773667023d19179fe815/greenlet-3.3.0-cp314-cp314t-manylinux_2_24_x86_64.manylinux_2_28_x86_64.whl", hash = "sha256:3c6e9b9c1527a78520357de498b0e709fb9e2f49c3a513afd5a249007261911b", size = 653783, upload-time = "2025-12-04T14:26:06.225Z" },
    { url = "https://files.pythonhosted.org/packages/f6/c7/876a8c7a7485d5d6b5c6821201d542ef28be645aa024cfe1145b35c120c1/greenlet-3.3.0-cp314-cp314t-musllinux_1_2_aarch64.whl", hash = "sha256:286d093f95ec98fdd92fcb955003b8a3d054b4e2cab3e2707a5039e7b50520fd", size = 1614857, upload-time = "2025-12-04T15:04:28.484Z" },
    { url = "https://files.pythonhosted.org/packages/4f/dc/041be1dff9f23dac5f48a43323cd0789cb798342011c19a248d9c9335536/greenlet-3.3.0-cp314-cp314t-musllinux_1_2_x86_64.whl", hash = "sha256:6c10513330af5b8ae16f023e8ddbfb486ab355d04467c4679c5cfe4659975dd9", size = 1676034, upload-time = "2025-12-04T14:27:33.531Z" },
]

[[package]]
name = "h11"
version = "0.16.0"
source = { registry = "https://pypi.org/simple" }
sdist = { url = "https://files.pythonhosted.org/packages/01/ee/02a2c011bdab74c6fb3c75474d40b3052059d95df7e73351460c8588d963/h11-0.16.0.tar.gz", hash = "sha256:4e35b956cf45792e4caa5885e69fba00bdbc6ffafbfa020300e549b208ee5ff1", size = 101250, upload-time = "2025-04-24T03:35:25.427Z" }
wheels = [
    { url = "https://files.pythonhosted.org/packages/04/4b/29cac41a4d98d144bf5f6d33995617b185d14b22401f75ca86f384e87ff1/h11-0.16.0-py3-none-any.whl", hash = "sha256:63cf8bbe7522de3bf65932fda1d9c2772064ffb3dae62d55932da54b31cb6c86", size = 37515, upload-time = "2025-04-24T03:35:24.344Z" },
]

[[package]]
name = "identify"
version = "2.6.15"
source = { registry = "https://pypi.org/simple" }
sdist = { url = "https://files.pythonhosted.org/packages/ff/e7/685de97986c916a6d93b3876139e00eef26ad5bbbd61925d670ae8013449/identify-2.6.15.tar.gz", hash = "sha256:e4f4864b96c6557ef2a1e1c951771838f4edc9df3a72ec7118b338801b11c7bf", size = 99311, upload-time = "2025-10-02T17:43:40.631Z" }
wheels = [
    { url = "https://files.pythonhosted.org/packages/0f/1c/e5fd8f973d4f375adb21565739498e2e9a1e54c858a97b9a8ccfdc81da9b/identify-2.6.15-py2.py3-none-any.whl", hash = "sha256:1181ef7608e00704db228516541eb83a88a9f94433a8c80bb9b5bd54b1d81757", size = 99183, upload-time = "2025-10-02T17:43:39.137Z" },
]

[[package]]
name = "idna"
version = "3.11"
source = { registry = "https://pypi.org/simple" }
sdist = { url = "https://files.pythonhosted.org/packages/6f/6d/0703ccc57f3a7233505399edb88de3cbd678da106337b9fcde432b65ed60/idna-3.11.tar.gz", hash = "sha256:795dafcc9c04ed0c1fb032c2aa73654d8e8c5023a7df64a53f39190ada629902", size = 194582, upload-time = "2025-10-12T14:55:20.501Z" }
wheels = [
    { url = "https://files.pythonhosted.org/packages/0e/61/66938bbb5fc52dbdf84594873d5b51fb1f7c7794e9c0f5bd885f30bc507b/idna-3.11-py3-none-any.whl", hash = "sha256:771a87f49d9defaf64091e6e6fe9c18d4833f140bd19464795bc32d966ca37ea", size = 71008, upload-time = "2025-10-12T14:55:18.883Z" },
]

[[package]]
name = "imagesize"
version = "1.4.1"
source = { registry = "https://pypi.org/simple" }
sdist = { url = "https://files.pythonhosted.org/packages/a7/84/62473fb57d61e31fef6e36d64a179c8781605429fd927b5dd608c997be31/imagesize-1.4.1.tar.gz", hash = "sha256:69150444affb9cb0d5cc5a92b3676f0b2fb7cd9ae39e947a5e11a36b4497cd4a", size = 1280026, upload-time = "2022-07-01T12:21:05.687Z" }
wheels = [
    { url = "https://files.pythonhosted.org/packages/ff/62/85c4c919272577931d407be5ba5d71c20f0b616d31a0befe0ae45bb79abd/imagesize-1.4.1-py2.py3-none-any.whl", hash = "sha256:0d8d18d08f840c19d0ee7ca1fd82490fdc3729b7ac93f49870406ddde8ef8d8b", size = 8769, upload-time = "2022-07-01T12:21:02.467Z" },
]

[[package]]
name = "iniconfig"
version = "2.3.0"
source = { registry = "https://pypi.org/simple" }
sdist = { url = "https://files.pythonhosted.org/packages/72/34/14ca021ce8e5dfedc35312d08ba8bf51fdd999c576889fc2c24cb97f4f10/iniconfig-2.3.0.tar.gz", hash = "sha256:c76315c77db068650d49c5b56314774a7804df16fee4402c1f19d6d15d8c4730", size = 20503, upload-time = "2025-10-18T21:55:43.219Z" }
wheels = [
    { url = "https://files.pythonhosted.org/packages/cb/b1/3846dd7f199d53cb17f49cba7e651e9ce294d8497c8c150530ed11865bb8/iniconfig-2.3.0-py3-none-any.whl", hash = "sha256:f631c04d2c48c52b84d0d0549c99ff3859c98df65b3101406327ecc7d53fbf12", size = 7484, upload-time = "2025-10-18T21:55:41.639Z" },
]

[[package]]
name = "ipdb"
version = "0.13.13"
source = { registry = "https://pypi.org/simple" }
dependencies = [
    { name = "decorator" },
    { name = "ipython", version = "8.37.0", source = { registry = "https://pypi.org/simple" }, marker = "python_full_version < '3.11'" },
    { name = "ipython", version = "9.8.0", source = { registry = "https://pypi.org/simple" }, marker = "python_full_version >= '3.11'" },
    { name = "tomli", marker = "python_full_version < '3.11'" },
]
sdist = { url = "https://files.pythonhosted.org/packages/3d/1b/7e07e7b752017f7693a0f4d41c13e5ca29ce8cbcfdcc1fd6c4ad8c0a27a0/ipdb-0.13.13.tar.gz", hash = "sha256:e3ac6018ef05126d442af680aad863006ec19d02290561ac88b8b1c0b0cfc726", size = 17042, upload-time = "2023-03-09T15:40:57.487Z" }
wheels = [
    { url = "https://files.pythonhosted.org/packages/0c/4c/b075da0092003d9a55cf2ecc1cae9384a1ca4f650d51b00fc59875fe76f6/ipdb-0.13.13-py3-none-any.whl", hash = "sha256:45529994741c4ab6d2388bfa5d7b725c2cf7fe9deffabdb8a6113aa5ed449ed4", size = 12130, upload-time = "2023-03-09T15:40:55.021Z" },
]

[[package]]
name = "ipython"
version = "8.37.0"
source = { registry = "https://pypi.org/simple" }
resolution-markers = [
    "python_full_version < '3.11'",
]
dependencies = [
    { name = "colorama", marker = "python_full_version < '3.11' and sys_platform == 'win32'" },
    { name = "decorator", marker = "python_full_version < '3.11'" },
    { name = "exceptiongroup", marker = "python_full_version < '3.11'" },
    { name = "jedi", marker = "python_full_version < '3.11'" },
    { name = "matplotlib-inline", marker = "python_full_version < '3.11'" },
    { name = "pexpect", marker = "python_full_version < '3.11' and sys_platform != 'emscripten' and sys_platform != 'win32'" },
    { name = "prompt-toolkit", marker = "python_full_version < '3.11'" },
    { name = "pygments", marker = "python_full_version < '3.11'" },
    { name = "stack-data", marker = "python_full_version < '3.11'" },
    { name = "traitlets", marker = "python_full_version < '3.11'" },
    { name = "typing-extensions", marker = "python_full_version < '3.11'" },
]
sdist = { url = "https://files.pythonhosted.org/packages/85/31/10ac88f3357fc276dc8a64e8880c82e80e7459326ae1d0a211b40abf6665/ipython-8.37.0.tar.gz", hash = "sha256:ca815841e1a41a1e6b73a0b08f3038af9b2252564d01fc405356d34033012216", size = 5606088, upload-time = "2025-05-31T16:39:09.613Z" }
wheels = [
    { url = "https://files.pythonhosted.org/packages/91/d0/274fbf7b0b12643cbbc001ce13e6a5b1607ac4929d1b11c72460152c9fc3/ipython-8.37.0-py3-none-any.whl", hash = "sha256:ed87326596b878932dbcb171e3e698845434d8c61b8d8cd474bf663041a9dcf2", size = 831864, upload-time = "2025-05-31T16:39:06.38Z" },
]

[[package]]
name = "ipython"
version = "9.8.0"
source = { registry = "https://pypi.org/simple" }
resolution-markers = [
    "python_full_version >= '3.12'",
    "python_full_version == '3.11.*'",
]
dependencies = [
    { name = "colorama", marker = "python_full_version >= '3.11' and sys_platform == 'win32'" },
    { name = "decorator", marker = "python_full_version >= '3.11'" },
    { name = "ipython-pygments-lexers", marker = "python_full_version >= '3.11'" },
    { name = "jedi", marker = "python_full_version >= '3.11'" },
    { name = "matplotlib-inline", marker = "python_full_version >= '3.11'" },
    { name = "pexpect", marker = "python_full_version >= '3.11' and sys_platform != 'emscripten' and sys_platform != 'win32'" },
    { name = "prompt-toolkit", marker = "python_full_version >= '3.11'" },
    { name = "pygments", marker = "python_full_version >= '3.11'" },
    { name = "stack-data", marker = "python_full_version >= '3.11'" },
    { name = "traitlets", marker = "python_full_version >= '3.11'" },
    { name = "typing-extensions", marker = "python_full_version == '3.11.*'" },
]
sdist = { url = "https://files.pythonhosted.org/packages/12/51/a703c030f4928646d390b4971af4938a1b10c9dfce694f0d99a0bb073cb2/ipython-9.8.0.tar.gz", hash = "sha256:8e4ce129a627eb9dd221c41b1d2cdaed4ef7c9da8c17c63f6f578fe231141f83", size = 4424940, upload-time = "2025-12-03T10:18:24.353Z" }
wheels = [
    { url = "https://files.pythonhosted.org/packages/f1/df/8ee1c5dd1e3308b5d5b2f2dfea323bb2f3827da8d654abb6642051199049/ipython-9.8.0-py3-none-any.whl", hash = "sha256:ebe6d1d58d7d988fbf23ff8ff6d8e1622cfdb194daf4b7b73b792c4ec3b85385", size = 621374, upload-time = "2025-12-03T10:18:22.335Z" },
]

[[package]]
name = "ipython-pygments-lexers"
version = "1.1.1"
source = { registry = "https://pypi.org/simple" }
dependencies = [
    { name = "pygments", marker = "python_full_version >= '3.11'" },
]
sdist = { url = "https://files.pythonhosted.org/packages/ef/4c/5dd1d8af08107f88c7f741ead7a40854b8ac24ddf9ae850afbcf698aa552/ipython_pygments_lexers-1.1.1.tar.gz", hash = "sha256:09c0138009e56b6854f9535736f4171d855c8c08a563a0dcd8022f78355c7e81", size = 8393, upload-time = "2025-01-17T11:24:34.505Z" }
wheels = [
    { url = "https://files.pythonhosted.org/packages/d9/33/1f075bf72b0b747cb3288d011319aaf64083cf2efef8354174e3ed4540e2/ipython_pygments_lexers-1.1.1-py3-none-any.whl", hash = "sha256:a9462224a505ade19a605f71f8fa63c2048833ce50abc86768a0d81d876dc81c", size = 8074, upload-time = "2025-01-17T11:24:33.271Z" },
]

[[package]]
name = "jedi"
version = "0.19.2"
source = { registry = "https://pypi.org/simple" }
dependencies = [
    { name = "parso" },
]
sdist = { url = "https://files.pythonhosted.org/packages/72/3a/79a912fbd4d8dd6fbb02bf69afd3bb72cf0c729bb3063c6f4498603db17a/jedi-0.19.2.tar.gz", hash = "sha256:4770dc3de41bde3966b02eb84fbcf557fb33cce26ad23da12c742fb50ecb11f0", size = 1231287, upload-time = "2024-11-11T01:41:42.873Z" }
wheels = [
    { url = "https://files.pythonhosted.org/packages/c0/5a/9cac0c82afec3d09ccd97c8b6502d48f165f9124db81b4bcb90b4af974ee/jedi-0.19.2-py2.py3-none-any.whl", hash = "sha256:a8ef22bde8490f57fe5c7681a3c83cb58874daf72b4784de3cce5b6ef6edb5b9", size = 1572278, upload-time = "2024-11-11T01:41:40.175Z" },
]

[[package]]
name = "jinja2"
version = "3.1.6"
source = { registry = "https://pypi.org/simple" }
dependencies = [
    { name = "markupsafe" },
]
sdist = { url = "https://files.pythonhosted.org/packages/df/bf/f7da0350254c0ed7c72f3e33cef02e048281fec7ecec5f032d4aac52226b/jinja2-3.1.6.tar.gz", hash = "sha256:0137fb05990d35f1275a587e9aee6d56da821fc83491a0fb838183be43f66d6d", size = 245115, upload-time = "2025-03-05T20:05:02.478Z" }
wheels = [
    { url = "https://files.pythonhosted.org/packages/62/a1/3d680cbfd5f4b8f15abc1d571870c5fc3e594bb582bc3b64ea099db13e56/jinja2-3.1.6-py3-none-any.whl", hash = "sha256:85ece4451f492d0c13c5dd7c13a64681a86afae63a5f347908daf103ce6d2f67", size = 134899, upload-time = "2025-03-05T20:05:00.369Z" },
]

[[package]]
name = "librt"
version = "0.7.4"
source = { registry = "https://pypi.org/simple" }
sdist = { url = "https://files.pythonhosted.org/packages/93/e4/b59bdf1197fdf9888452ea4d2048cdad61aef85eb83e99dc52551d7fdc04/librt-0.7.4.tar.gz", hash = "sha256:3871af56c59864d5fd21d1ac001eb2fb3b140d52ba0454720f2e4a19812404ba", size = 145862, upload-time = "2025-12-15T16:52:43.862Z" }
wheels = [
    { url = "https://files.pythonhosted.org/packages/06/1e/3e61dff6c07a3b400fe907d3164b92b3b3023ef86eac1ee236869dc276f7/librt-0.7.4-cp310-cp310-macosx_10_9_x86_64.whl", hash = "sha256:dc300cb5a5a01947b1ee8099233156fdccd5001739e5f596ecfbc0dab07b5a3b", size = 54708, upload-time = "2025-12-15T16:51:03.752Z" },
    { url = "https://files.pythonhosted.org/packages/87/98/ab2428b0a80d0fd67decaeea84a5ec920e3dd4d95ecfd074c71f51bd7315/librt-0.7.4-cp310-cp310-macosx_11_0_arm64.whl", hash = "sha256:ee8d3323d921e0f6919918a97f9b5445a7dfe647270b2629ec1008aa676c0bc0", size = 56656, upload-time = "2025-12-15T16:51:05.038Z" },
    { url = "https://files.pythonhosted.org/packages/c1/ce/de1fad3a16e4fb5b6605bd6cbe6d0e5207cc8eca58993835749a1da0812b/librt-0.7.4-cp310-cp310-manylinux1_i686.manylinux_2_28_i686.manylinux_2_5_i686.whl", hash = "sha256:95cb80854a355b284c55f79674f6187cc9574df4dc362524e0cce98c89ee8331", size = 161024, upload-time = "2025-12-15T16:51:06.31Z" },
    { url = "https://files.pythonhosted.org/packages/88/00/ddfcdc1147dd7fb68321d7b064b12f0b9101d85f466a46006f86096fde8d/librt-0.7.4-cp310-cp310-manylinux2014_aarch64.manylinux_2_17_aarch64.manylinux_2_28_aarch64.whl", hash = "sha256:3ca1caedf8331d8ad6027f93b52d68ed8f8009f5c420c246a46fe9d3be06be0f", size = 169529, upload-time = "2025-12-15T16:51:07.907Z" },
    { url = "https://files.pythonhosted.org/packages/dd/b3/915702c7077df2483b015030d1979404474f490fe9a071e9576f7b26fef6/librt-0.7.4-cp310-cp310-manylinux2014_x86_64.manylinux_2_17_x86_64.manylinux_2_28_x86_64.whl", hash = "sha256:c2a6f1236151e6fe1da289351b5b5bce49651c91554ecc7b70a947bced6fe212", size = 183270, upload-time = "2025-12-15T16:51:09.164Z" },
    { url = "https://files.pythonhosted.org/packages/45/19/ab2f217e8ec509fca4ea9e2e5022b9f72c1a7b7195f5a5770d299df807ea/librt-0.7.4-cp310-cp310-musllinux_1_2_aarch64.whl", hash = "sha256:7766b57aeebaf3f1dac14fdd4a75c9a61f2ed56d8ebeefe4189db1cb9d2a3783", size = 179038, upload-time = "2025-12-15T16:51:10.538Z" },
    { url = "https://files.pythonhosted.org/packages/10/1c/d40851d187662cf50312ebbc0b277c7478dd78dbaaf5ee94056f1d7f2f83/librt-0.7.4-cp310-cp310-musllinux_1_2_i686.whl", hash = "sha256:1c4c89fb01157dd0a3bfe9e75cd6253b0a1678922befcd664eca0772a4c6c979", size = 173502, upload-time = "2025-12-15T16:51:11.888Z" },
    { url = "https://files.pythonhosted.org/packages/07/52/d5880835c772b22c38db18660420fa6901fd9e9a433b65f0ba9b0f4da764/librt-0.7.4-cp310-cp310-musllinux_1_2_x86_64.whl", hash = "sha256:f7fa8beef580091c02b4fd26542de046b2abfe0aaefa02e8bcf68acb7618f2b3", size = 193570, upload-time = "2025-12-15T16:51:13.168Z" },
    { url = "https://files.pythonhosted.org/packages/f1/35/22d3c424b82f86ce019c0addadf001d459dfac8036aecc07fadc5c541053/librt-0.7.4-cp310-cp310-win32.whl", hash = "sha256:543c42fa242faae0466fe72d297976f3c710a357a219b1efde3a0539a68a6997", size = 42596, upload-time = "2025-12-15T16:51:14.422Z" },
    { url = "https://files.pythonhosted.org/packages/95/b1/e7c316ac5fe60ac1fdfe515198087205220803c4cf923ee63e1cb8380b17/librt-0.7.4-cp310-cp310-win_amd64.whl", hash = "sha256:25cc40d8eb63f0a7ea4c8f49f524989b9df901969cb860a2bc0e4bad4b8cb8a8", size = 48972, upload-time = "2025-12-15T16:51:15.516Z" },
    { url = "https://files.pythonhosted.org/packages/84/64/44089b12d8b4714a7f0e2f33fb19285ba87702d4be0829f20b36ebeeee07/librt-0.7.4-cp311-cp311-macosx_10_9_x86_64.whl", hash = "sha256:3485b9bb7dfa66167d5500ffdafdc35415b45f0da06c75eb7df131f3357b174a", size = 54709, upload-time = "2025-12-15T16:51:16.699Z" },
    { url = "https://files.pythonhosted.org/packages/26/ef/6fa39fb5f37002f7d25e0da4f24d41b457582beea9369eeb7e9e73db5508/librt-0.7.4-cp311-cp311-macosx_11_0_arm64.whl", hash = "sha256:188b4b1a770f7f95ea035d5bbb9d7367248fc9d12321deef78a269ebf46a5729", size = 56663, upload-time = "2025-12-15T16:51:17.856Z" },
    { url = "https://files.pythonhosted.org/packages/9d/e4/cbaca170a13bee2469c90df9e47108610b4422c453aea1aec1779ac36c24/librt-0.7.4-cp311-cp311-manylinux1_i686.manylinux_2_28_i686.manylinux_2_5_i686.whl", hash = "sha256:1b668b1c840183e4e38ed5a99f62fac44c3a3eef16870f7f17cfdfb8b47550ed", size = 161703, upload-time = "2025-12-15T16:51:19.421Z" },
    { url = "https://files.pythonhosted.org/packages/d0/32/0b2296f9cc7e693ab0d0835e355863512e5eac90450c412777bd699c76ae/librt-0.7.4-cp311-cp311-manylinux2014_aarch64.manylinux_2_17_aarch64.manylinux_2_28_aarch64.whl", hash = "sha256:0e8f864b521f6cfedb314d171630f827efee08f5c3462bcbc2244ab8e1768cd6", size = 171027, upload-time = "2025-12-15T16:51:20.721Z" },
    { url = "https://files.pythonhosted.org/packages/d8/33/c70b6d40f7342716e5f1353c8da92d9e32708a18cbfa44897a93ec2bf879/librt-0.7.4-cp311-cp311-manylinux2014_x86_64.manylinux_2_17_x86_64.manylinux_2_28_x86_64.whl", hash = "sha256:4df7c9def4fc619a9c2ab402d73a0c5b53899abe090e0100323b13ccb5a3dd82", size = 184700, upload-time = "2025-12-15T16:51:22.272Z" },
    { url = "https://files.pythonhosted.org/packages/e4/c8/555c405155da210e4c4113a879d378f54f850dbc7b794e847750a8fadd43/librt-0.7.4-cp311-cp311-musllinux_1_2_aarch64.whl", hash = "sha256:f79bc3595b6ed159a1bf0cdc70ed6ebec393a874565cab7088a219cca14da727", size = 180719, upload-time = "2025-12-15T16:51:23.561Z" },
    { url = "https://files.pythonhosted.org/packages/6b/88/34dc1f1461c5613d1b73f0ecafc5316cc50adcc1b334435985b752ed53e5/librt-0.7.4-cp311-cp311-musllinux_1_2_i686.whl", hash = "sha256:77772a4b8b5f77d47d883846928c36d730b6e612a6388c74cba33ad9eb149c11", size = 174535, upload-time = "2025-12-15T16:51:25.031Z" },
    { url = "https://files.pythonhosted.org/packages/b6/5a/f3fafe80a221626bcedfa9fe5abbf5f04070989d44782f579b2d5920d6d0/librt-0.7.4-cp311-cp311-musllinux_1_2_x86_64.whl", hash = "sha256:064a286e6ab0b4c900e228ab4fa9cb3811b4b83d3e0cc5cd816b2d0f548cb61c", size = 195236, upload-time = "2025-12-15T16:51:26.328Z" },
    { url = "https://files.pythonhosted.org/packages/d8/77/5c048d471ce17f4c3a6e08419be19add4d291e2f7067b877437d482622ac/librt-0.7.4-cp311-cp311-win32.whl", hash = "sha256:42da201c47c77b6cc91fc17e0e2b330154428d35d6024f3278aa2683e7e2daf2", size = 42930, upload-time = "2025-12-15T16:51:27.853Z" },
    { url = "https://files.pythonhosted.org/packages/fb/3b/514a86305a12c3d9eac03e424b07cd312c7343a9f8a52719aa079590a552/librt-0.7.4-cp311-cp311-win_amd64.whl", hash = "sha256:d31acb5886c16ae1711741f22504195af46edec8315fe69b77e477682a87a83e", size = 49240, upload-time = "2025-12-15T16:51:29.037Z" },
    { url = "https://files.pythonhosted.org/packages/ba/01/3b7b1914f565926b780a734fac6e9a4d2c7aefe41f4e89357d73697a9457/librt-0.7.4-cp311-cp311-win_arm64.whl", hash = "sha256:114722f35093da080a333b3834fff04ef43147577ed99dd4db574b03a5f7d170", size = 42613, upload-time = "2025-12-15T16:51:30.194Z" },
    { url = "https://files.pythonhosted.org/packages/f3/e7/b805d868d21f425b7e76a0ea71a2700290f2266a4f3c8357fcf73efc36aa/librt-0.7.4-cp312-cp312-macosx_10_13_x86_64.whl", hash = "sha256:7dd3b5c37e0fb6666c27cf4e2c88ae43da904f2155c4cfc1e5a2fdce3b9fcf92", size = 55688, upload-time = "2025-12-15T16:51:31.571Z" },
    { url = "https://files.pythonhosted.org/packages/59/5e/69a2b02e62a14cfd5bfd9f1e9adea294d5bcfeea219c7555730e5d068ee4/librt-0.7.4-cp312-cp312-macosx_11_0_arm64.whl", hash = "sha256:a9c5de1928c486201b23ed0cc4ac92e6e07be5cd7f3abc57c88a9cf4f0f32108", size = 57141, upload-time = "2025-12-15T16:51:32.714Z" },
    { url = "https://files.pythonhosted.org/packages/6e/6b/05dba608aae1272b8ea5ff8ef12c47a4a099a04d1e00e28a94687261d403/librt-0.7.4-cp312-cp312-manylinux1_i686.manylinux_2_28_i686.manylinux_2_5_i686.whl", hash = "sha256:078ae52ffb3f036396cc4aed558e5b61faedd504a3c1f62b8ae34bf95ae39d94", size = 165322, upload-time = "2025-12-15T16:51:33.986Z" },
    { url = "https://files.pythonhosted.org/packages/8f/bc/199533d3fc04a4cda8d7776ee0d79955ab0c64c79ca079366fbc2617e680/librt-0.7.4-cp312-cp312-manylinux2014_aarch64.manylinux_2_17_aarch64.manylinux_2_28_aarch64.whl", hash = "sha256:ce58420e25097b2fc201aef9b9f6d65df1eb8438e51154e1a7feb8847e4a55ab", size = 174216, upload-time = "2025-12-15T16:51:35.384Z" },
    { url = "https://files.pythonhosted.org/packages/62/ec/09239b912a45a8ed117cb4a6616d9ff508f5d3131bd84329bf2f8d6564f1/librt-0.7.4-cp312-cp312-manylinux2014_x86_64.manylinux_2_17_x86_64.manylinux_2_28_x86_64.whl", hash = "sha256:b719c8730c02a606dc0e8413287e8e94ac2d32a51153b300baf1f62347858fba", size = 189005, upload-time = "2025-12-15T16:51:36.687Z" },
    { url = "https://files.pythonhosted.org/packages/46/2e/e188313d54c02f5b0580dd31476bb4b0177514ff8d2be9f58d4a6dc3a7ba/librt-0.7.4-cp312-cp312-musllinux_1_2_aarch64.whl", hash = "sha256:3749ef74c170809e6dee68addec9d2458700a8de703de081c888e92a8b015cf9", size = 183960, upload-time = "2025-12-15T16:51:37.977Z" },
    { url = "https://files.pythonhosted.org/packages/eb/84/f1d568d254518463d879161d3737b784137d236075215e56c7c9be191cee/librt-0.7.4-cp312-cp312-musllinux_1_2_i686.whl", hash = "sha256:b35c63f557653c05b5b1b6559a074dbabe0afee28ee2a05b6c9ba21ad0d16a74", size = 177609, upload-time = "2025-12-15T16:51:40.584Z" },
    { url = "https://files.pythonhosted.org/packages/5d/43/060bbc1c002f0d757c33a1afe6bf6a565f947a04841139508fc7cef6c08b/librt-0.7.4-cp312-cp312-musllinux_1_2_x86_64.whl", hash = "sha256:1ef704e01cb6ad39ad7af668d51677557ca7e5d377663286f0ee1b6b27c28e5f", size = 199269, upload-time = "2025-12-15T16:51:41.879Z" },
    { url = "https://files.pythonhosted.org/packages/ff/7f/708f8f02d8012ee9f366c07ea6a92882f48bd06cc1ff16a35e13d0fbfb08/librt-0.7.4-cp312-cp312-win32.whl", hash = "sha256:c66c2b245926ec15188aead25d395091cb5c9df008d3b3207268cd65557d6286", size = 43186, upload-time = "2025-12-15T16:51:43.149Z" },
    { url = "https://files.pythonhosted.org/packages/f1/a5/4e051b061c8b2509be31b2c7ad4682090502c0a8b6406edcf8c6b4fe1ef7/librt-0.7.4-cp312-cp312-win_amd64.whl", hash = "sha256:71a56f4671f7ff723451f26a6131754d7c1809e04e22ebfbac1db8c9e6767a20", size = 49455, upload-time = "2025-12-15T16:51:44.336Z" },
    { url = "https://files.pythonhosted.org/packages/d0/d2/90d84e9f919224a3c1f393af1636d8638f54925fdc6cd5ee47f1548461e5/librt-0.7.4-cp312-cp312-win_arm64.whl", hash = "sha256:419eea245e7ec0fe664eb7e85e7ff97dcdb2513ca4f6b45a8ec4a3346904f95a", size = 42828, upload-time = "2025-12-15T16:51:45.498Z" },
    { url = "https://files.pythonhosted.org/packages/fe/4d/46a53ccfbb39fd0b493fd4496eb76f3ebc15bb3e45d8c2e695a27587edf5/librt-0.7.4-cp313-cp313-macosx_10_13_x86_64.whl", hash = "sha256:d44a1b1ba44cbd2fc3cb77992bef6d6fdb1028849824e1dd5e4d746e1f7f7f0b", size = 55745, upload-time = "2025-12-15T16:51:46.636Z" },
    { url = "https://files.pythonhosted.org/packages/7f/2b/3ac7f5212b1828bf4f979cf87f547db948d3e28421d7a430d4db23346ce4/librt-0.7.4-cp313-cp313-macosx_11_0_arm64.whl", hash = "sha256:c9cab4b3de1f55e6c30a84c8cee20e4d3b2476f4d547256694a1b0163da4fe32", size = 57166, upload-time = "2025-12-15T16:51:48.219Z" },
    { url = "https://files.pythonhosted.org/packages/e8/99/6523509097cbe25f363795f0c0d1c6a3746e30c2994e25b5aefdab119b21/librt-0.7.4-cp313-cp313-manylinux1_i686.manylinux_2_28_i686.manylinux_2_5_i686.whl", hash = "sha256:2857c875f1edd1feef3c371fbf830a61b632fb4d1e57160bb1e6a3206e6abe67", size = 165833, upload-time = "2025-12-15T16:51:49.443Z" },
    { url = "https://files.pythonhosted.org/packages/fe/35/323611e59f8fe032649b4fb7e77f746f96eb7588fcbb31af26bae9630571/librt-0.7.4-cp313-cp313-manylinux2014_aarch64.manylinux_2_17_aarch64.manylinux_2_28_aarch64.whl", hash = "sha256:b370a77be0a16e1ad0270822c12c21462dc40496e891d3b0caf1617c8cc57e20", size = 174818, upload-time = "2025-12-15T16:51:51.015Z" },
    { url = "https://files.pythonhosted.org/packages/41/e6/40fb2bb21616c6e06b6a64022802228066e9a31618f493e03f6b9661548a/librt-0.7.4-cp313-cp313-manylinux2014_x86_64.manylinux_2_17_x86_64.manylinux_2_28_x86_64.whl", hash = "sha256:d05acd46b9a52087bfc50c59dfdf96a2c480a601e8898a44821c7fd676598f74", size = 189607, upload-time = "2025-12-15T16:51:52.671Z" },
    { url = "https://files.pythonhosted.org/packages/32/48/1b47c7d5d28b775941e739ed2bfe564b091c49201b9503514d69e4ed96d7/librt-0.7.4-cp313-cp313-musllinux_1_2_aarch64.whl", hash = "sha256:70969229cb23d9c1a80e14225838d56e464dc71fa34c8342c954fc50e7516dee", size = 184585, upload-time = "2025-12-15T16:51:54.027Z" },
    { url = "https://files.pythonhosted.org/packages/75/a6/ee135dfb5d3b54d5d9001dbe483806229c6beac3ee2ba1092582b7efeb1b/librt-0.7.4-cp313-cp313-musllinux_1_2_i686.whl", hash = "sha256:4450c354b89dbb266730893862dbff06006c9ed5b06b6016d529b2bf644fc681", size = 178249, upload-time = "2025-12-15T16:51:55.248Z" },
    { url = "https://files.pythonhosted.org/packages/04/87/d5b84ec997338be26af982bcd6679be0c1db9a32faadab1cf4bb24f9e992/librt-0.7.4-cp313-cp313-musllinux_1_2_x86_64.whl", hash = "sha256:adefe0d48ad35b90b6f361f6ff5a1bd95af80c17d18619c093c60a20e7a5b60c", size = 199851, upload-time = "2025-12-15T16:51:56.933Z" },
    { url = "https://files.pythonhosted.org/packages/86/63/ba1333bf48306fe398e3392a7427ce527f81b0b79d0d91618c4610ce9d15/librt-0.7.4-cp313-cp313-win32.whl", hash = "sha256:21ea710e96c1e050635700695095962a22ea420d4b3755a25e4909f2172b4ff2", size = 43249, upload-time = "2025-12-15T16:51:58.498Z" },
    { url = "https://files.pythonhosted.org/packages/f9/8a/de2c6df06cdfa9308c080e6b060fe192790b6a48a47320b215e860f0e98c/librt-0.7.4-cp313-cp313-win_amd64.whl", hash = "sha256:772e18696cf5a64afee908662fbcb1f907460ddc851336ee3a848ef7684c8e1e", size = 49417, upload-time = "2025-12-15T16:51:59.618Z" },
    { url = "https://files.pythonhosted.org/packages/31/66/8ee0949efc389691381ed686185e43536c20e7ad880c122dd1f31e65c658/librt-0.7.4-cp313-cp313-win_arm64.whl", hash = "sha256:52e34c6af84e12921748c8354aa6acf1912ca98ba60cdaa6920e34793f1a0788", size = 42824, upload-time = "2025-12-15T16:52:00.784Z" },
    { url = "https://files.pythonhosted.org/packages/74/81/6921e65c8708eb6636bbf383aa77e6c7dad33a598ed3b50c313306a2da9d/librt-0.7.4-cp314-cp314-macosx_10_13_x86_64.whl", hash = "sha256:4f1ee004942eaaed6e06c087d93ebc1c67e9a293e5f6b9b5da558df6bf23dc5d", size = 55191, upload-time = "2025-12-15T16:52:01.97Z" },
    { url = "https://files.pythonhosted.org/packages/0d/d6/3eb864af8a8de8b39cc8dd2e9ded1823979a27795d72c4eea0afa8c26c9f/librt-0.7.4-cp314-cp314-macosx_11_0_arm64.whl", hash = "sha256:d854c6dc0f689bad7ed452d2a3ecff58029d80612d336a45b62c35e917f42d23", size = 56898, upload-time = "2025-12-15T16:52:03.356Z" },
    { url = "https://files.pythonhosted.org/packages/49/bc/b1d4c0711fdf79646225d576faee8747b8528a6ec1ceb6accfd89ade7102/librt-0.7.4-cp314-cp314-manylinux1_i686.manylinux_2_28_i686.manylinux_2_5_i686.whl", hash = "sha256:a4f7339d9e445280f23d63dea842c0c77379c4a47471c538fc8feedab9d8d063", size = 163725, upload-time = "2025-12-15T16:52:04.572Z" },
    { url = "https://files.pythonhosted.org/packages/2c/08/61c41cd8f0a6a41fc99ea78a2205b88187e45ba9800792410ed62f033584/librt-0.7.4-cp314-cp314-manylinux2014_aarch64.manylinux_2_17_aarch64.manylinux_2_28_aarch64.whl", hash = "sha256:39003fc73f925e684f8521b2dbf34f61a5deb8a20a15dcf53e0d823190ce8848", size = 172469, upload-time = "2025-12-15T16:52:05.863Z" },
    { url = "https://files.pythonhosted.org/packages/8b/c7/4ee18b4d57f01444230bc18cf59103aeab8f8c0f45e84e0e540094df1df1/librt-0.7.4-cp314-cp314-manylinux2014_x86_64.manylinux_2_17_x86_64.manylinux_2_28_x86_64.whl", hash = "sha256:6bb15ee29d95875ad697d449fe6071b67f730f15a6961913a2b0205015ca0843", size = 186804, upload-time = "2025-12-15T16:52:07.192Z" },
    { url = "https://files.pythonhosted.org/packages/a1/af/009e8ba3fbf830c936842da048eda1b34b99329f402e49d88fafff6525d1/librt-0.7.4-cp314-cp314-musllinux_1_2_aarch64.whl", hash = "sha256:02a69369862099e37d00765583052a99d6a68af7e19b887e1b78fee0146b755a", size = 181807, upload-time = "2025-12-15T16:52:08.554Z" },
    { url = "https://files.pythonhosted.org/packages/85/26/51ae25f813656a8b117c27a974f25e8c1e90abcd5a791ac685bf5b489a1b/librt-0.7.4-cp314-cp314-musllinux_1_2_i686.whl", hash = "sha256:ec72342cc4d62f38b25a94e28b9efefce41839aecdecf5e9627473ed04b7be16", size = 175595, upload-time = "2025-12-15T16:52:10.186Z" },
    { url = "https://files.pythonhosted.org/packages/48/93/36d6c71f830305f88996b15c8e017aa8d1e03e2e947b40b55bbf1a34cf24/librt-0.7.4-cp314-cp314-musllinux_1_2_x86_64.whl", hash = "sha256:776dbb9bfa0fc5ce64234b446995d8d9f04badf64f544ca036bd6cff6f0732ce", size = 196504, upload-time = "2025-12-15T16:52:11.472Z" },
    { url = "https://files.pythonhosted.org/packages/08/11/8299e70862bb9d704735bf132c6be09c17b00fbc7cda0429a9df222fdc1b/librt-0.7.4-cp314-cp314-win32.whl", hash = "sha256:0f8cac84196d0ffcadf8469d9ded4d4e3a8b1c666095c2a291e22bf58e1e8a9f", size = 39738, upload-time = "2025-12-15T16:52:12.962Z" },
    { url = "https://files.pythonhosted.org/packages/54/d5/656b0126e4e0f8e2725cd2d2a1ec40f71f37f6f03f135a26b663c0e1a737/librt-0.7.4-cp314-cp314-win_amd64.whl", hash = "sha256:037f5cb6fe5abe23f1dc058054d50e9699fcc90d0677eee4e4f74a8677636a1a", size = 45976, upload-time = "2025-12-15T16:52:14.441Z" },
    { url = "https://files.pythonhosted.org/packages/60/86/465ff07b75c1067da8fa7f02913c4ead096ef106cfac97a977f763783bfb/librt-0.7.4-cp314-cp314-win_arm64.whl", hash = "sha256:a5deebb53d7a4d7e2e758a96befcd8edaaca0633ae71857995a0f16033289e44", size = 39073, upload-time = "2025-12-15T16:52:15.621Z" },
    { url = "https://files.pythonhosted.org/packages/b3/a0/24941f85960774a80d4b3c2aec651d7d980466da8101cae89e8b032a3e21/librt-0.7.4-cp314-cp314t-macosx_10_13_x86_64.whl", hash = "sha256:b4c25312c7f4e6ab35ab16211bdf819e6e4eddcba3b2ea632fb51c9a2a97e105", size = 57369, upload-time = "2025-12-15T16:52:16.782Z" },
    { url = "https://files.pythonhosted.org/packages/77/a0/ddb259cae86ab415786c1547d0fe1b40f04a7b089f564fd5c0242a3fafb2/librt-0.7.4-cp314-cp314t-macosx_11_0_arm64.whl", hash = "sha256:618b7459bb392bdf373f2327e477597fff8f9e6a1878fffc1b711c013d1b0da4", size = 59230, upload-time = "2025-12-15T16:52:18.259Z" },
    { url = "https://files.pythonhosted.org/packages/31/11/77823cb530ab8a0c6fac848ac65b745be446f6f301753b8990e8809080c9/librt-0.7.4-cp314-cp314t-manylinux1_i686.manylinux_2_28_i686.manylinux_2_5_i686.whl", hash = "sha256:1437c3f72a30c7047f16fd3e972ea58b90172c3c6ca309645c1c68984f05526a", size = 183869, upload-time = "2025-12-15T16:52:19.457Z" },
    { url = "https://files.pythonhosted.org/packages/a4/ce/157db3614cf3034b3f702ae5ba4fefda4686f11eea4b7b96542324a7a0e7/librt-0.7.4-cp314-cp314t-manylinux2014_aarch64.manylinux_2_17_aarch64.manylinux_2_28_aarch64.whl", hash = "sha256:c96cb76f055b33308f6858b9b594618f1b46e147a4d03a4d7f0c449e304b9b95", size = 194606, upload-time = "2025-12-15T16:52:20.795Z" },
    { url = "https://files.pythonhosted.org/packages/30/ef/6ec4c7e3d6490f69a4fd2803516fa5334a848a4173eac26d8ee6507bff6e/librt-0.7.4-cp314-cp314t-manylinux2014_x86_64.manylinux_2_17_x86_64.manylinux_2_28_x86_64.whl", hash = "sha256:28f990e6821204f516d09dc39966ef8b84556ffd648d5926c9a3f681e8de8906", size = 206776, upload-time = "2025-12-15T16:52:22.229Z" },
    { url = "https://files.pythonhosted.org/packages/ad/22/750b37bf549f60a4782ab80e9d1e9c44981374ab79a7ea68670159905918/librt-0.7.4-cp314-cp314t-musllinux_1_2_aarch64.whl", hash = "sha256:bc4aebecc79781a1b77d7d4e7d9fe080385a439e198d993b557b60f9117addaf", size = 203205, upload-time = "2025-12-15T16:52:23.603Z" },
    { url = "https://files.pythonhosted.org/packages/7a/87/2e8a0f584412a93df5faad46c5fa0a6825fdb5eba2ce482074b114877f44/librt-0.7.4-cp314-cp314t-musllinux_1_2_i686.whl", hash = "sha256:022cc673e69283a42621dd453e2407cf1647e77f8bd857d7ad7499901e62376f", size = 196696, upload-time = "2025-12-15T16:52:24.951Z" },
    { url = "https://files.pythonhosted.org/packages/e5/ca/7bf78fa950e43b564b7de52ceeb477fb211a11f5733227efa1591d05a307/librt-0.7.4-cp314-cp314t-musllinux_1_2_x86_64.whl", hash = "sha256:2b3ca211ae8ea540569e9c513da052699b7b06928dcda61247cb4f318122bdb5", size = 217191, upload-time = "2025-12-15T16:52:26.194Z" },
    { url = "https://files.pythonhosted.org/packages/d6/49/3732b0e8424ae35ad5c3166d9dd5bcdae43ce98775e0867a716ff5868064/librt-0.7.4-cp314-cp314t-win32.whl", hash = "sha256:8a461f6456981d8c8e971ff5a55f2e34f4e60871e665d2f5fde23ee74dea4eeb", size = 40276, upload-time = "2025-12-15T16:52:27.54Z" },
    { url = "https://files.pythonhosted.org/packages/35/d6/d8823e01bd069934525fddb343189c008b39828a429b473fb20d67d5cd36/librt-0.7.4-cp314-cp314t-win_amd64.whl", hash = "sha256:721a7b125a817d60bf4924e1eec2a7867bfcf64cfc333045de1df7a0629e4481", size = 46772, upload-time = "2025-12-15T16:52:28.653Z" },
    { url = "https://files.pythonhosted.org/packages/36/e9/a0aa60f5322814dd084a89614e9e31139702e342f8459ad8af1984a18168/librt-0.7.4-cp314-cp314t-win_arm64.whl", hash = "sha256:76b2ba71265c0102d11458879b4d53ccd0b32b0164d14deb8d2b598a018e502f", size = 39724, upload-time = "2025-12-15T16:52:29.836Z" },
]

[[package]]
name = "markupsafe"
version = "3.0.3"
source = { registry = "https://pypi.org/simple" }
sdist = { url = "https://files.pythonhosted.org/packages/7e/99/7690b6d4034fffd95959cbe0c02de8deb3098cc577c67bb6a24fe5d7caa7/markupsafe-3.0.3.tar.gz", hash = "sha256:722695808f4b6457b320fdc131280796bdceb04ab50fe1795cd540799ebe1698", size = 80313, upload-time = "2025-09-27T18:37:40.426Z" }
wheels = [
    { url = "https://files.pythonhosted.org/packages/e8/4b/3541d44f3937ba468b75da9eebcae497dcf67adb65caa16760b0a6807ebb/markupsafe-3.0.3-cp310-cp310-macosx_10_9_x86_64.whl", hash = "sha256:2f981d352f04553a7171b8e44369f2af4055f888dfb147d55e42d29e29e74559", size = 11631, upload-time = "2025-09-27T18:36:05.558Z" },
    { url = "https://files.pythonhosted.org/packages/98/1b/fbd8eed11021cabd9226c37342fa6ca4e8a98d8188a8d9b66740494960e4/markupsafe-3.0.3-cp310-cp310-macosx_11_0_arm64.whl", hash = "sha256:e1c1493fb6e50ab01d20a22826e57520f1284df32f2d8601fdd90b6304601419", size = 12057, upload-time = "2025-09-27T18:36:07.165Z" },
    { url = "https://files.pythonhosted.org/packages/40/01/e560d658dc0bb8ab762670ece35281dec7b6c1b33f5fbc09ebb57a185519/markupsafe-3.0.3-cp310-cp310-manylinux2014_aarch64.manylinux_2_17_aarch64.manylinux_2_28_aarch64.whl", hash = "sha256:1ba88449deb3de88bd40044603fafffb7bc2b055d626a330323a9ed736661695", size = 22050, upload-time = "2025-09-27T18:36:08.005Z" },
    { url = "https://files.pythonhosted.org/packages/af/cd/ce6e848bbf2c32314c9b237839119c5a564a59725b53157c856e90937b7a/markupsafe-3.0.3-cp310-cp310-manylinux2014_x86_64.manylinux_2_17_x86_64.manylinux_2_28_x86_64.whl", hash = "sha256:f42d0984e947b8adf7dd6dde396e720934d12c506ce84eea8476409563607591", size = 20681, upload-time = "2025-09-27T18:36:08.881Z" },
    { url = "https://files.pythonhosted.org/packages/c9/2a/b5c12c809f1c3045c4d580b035a743d12fcde53cf685dbc44660826308da/markupsafe-3.0.3-cp310-cp310-manylinux_2_31_riscv64.manylinux_2_39_riscv64.whl", hash = "sha256:c0c0b3ade1c0b13b936d7970b1d37a57acde9199dc2aecc4c336773e1d86049c", size = 20705, upload-time = "2025-09-27T18:36:10.131Z" },
    { url = "https://files.pythonhosted.org/packages/cf/e3/9427a68c82728d0a88c50f890d0fc072a1484de2f3ac1ad0bfc1a7214fd5/markupsafe-3.0.3-cp310-cp310-musllinux_1_2_aarch64.whl", hash = "sha256:0303439a41979d9e74d18ff5e2dd8c43ed6c6001fd40e5bf2e43f7bd9bbc523f", size = 21524, upload-time = "2025-09-27T18:36:11.324Z" },
    { url = "https://files.pythonhosted.org/packages/bc/36/23578f29e9e582a4d0278e009b38081dbe363c5e7165113fad546918a232/markupsafe-3.0.3-cp310-cp310-musllinux_1_2_riscv64.whl", hash = "sha256:d2ee202e79d8ed691ceebae8e0486bd9a2cd4794cec4824e1c99b6f5009502f6", size = 20282, upload-time = "2025-09-27T18:36:12.573Z" },
    { url = "https://files.pythonhosted.org/packages/56/21/dca11354e756ebd03e036bd8ad58d6d7168c80ce1fe5e75218e4945cbab7/markupsafe-3.0.3-cp310-cp310-musllinux_1_2_x86_64.whl", hash = "sha256:177b5253b2834fe3678cb4a5f0059808258584c559193998be2601324fdeafb1", size = 20745, upload-time = "2025-09-27T18:36:13.504Z" },
    { url = "https://files.pythonhosted.org/packages/87/99/faba9369a7ad6e4d10b6a5fbf71fa2a188fe4a593b15f0963b73859a1bbd/markupsafe-3.0.3-cp310-cp310-win32.whl", hash = "sha256:2a15a08b17dd94c53a1da0438822d70ebcd13f8c3a95abe3a9ef9f11a94830aa", size = 14571, upload-time = "2025-09-27T18:36:14.779Z" },
    { url = "https://files.pythonhosted.org/packages/d6/25/55dc3ab959917602c96985cb1253efaa4ff42f71194bddeb61eb7278b8be/markupsafe-3.0.3-cp310-cp310-win_amd64.whl", hash = "sha256:c4ffb7ebf07cfe8931028e3e4c85f0357459a3f9f9490886198848f4fa002ec8", size = 15056, upload-time = "2025-09-27T18:36:16.125Z" },
    { url = "https://files.pythonhosted.org/packages/d0/9e/0a02226640c255d1da0b8d12e24ac2aa6734da68bff14c05dd53b94a0fc3/markupsafe-3.0.3-cp310-cp310-win_arm64.whl", hash = "sha256:e2103a929dfa2fcaf9bb4e7c091983a49c9ac3b19c9061b6d5427dd7d14d81a1", size = 13932, upload-time = "2025-09-27T18:36:17.311Z" },
    { url = "https://files.pythonhosted.org/packages/08/db/fefacb2136439fc8dd20e797950e749aa1f4997ed584c62cfb8ef7c2be0e/markupsafe-3.0.3-cp311-cp311-macosx_10_9_x86_64.whl", hash = "sha256:1cc7ea17a6824959616c525620e387f6dd30fec8cb44f649e31712db02123dad", size = 11631, upload-time = "2025-09-27T18:36:18.185Z" },
    { url = "https://files.pythonhosted.org/packages/e1/2e/5898933336b61975ce9dc04decbc0a7f2fee78c30353c5efba7f2d6ff27a/markupsafe-3.0.3-cp311-cp311-macosx_11_0_arm64.whl", hash = "sha256:4bd4cd07944443f5a265608cc6aab442e4f74dff8088b0dfc8238647b8f6ae9a", size = 12058, upload-time = "2025-09-27T18:36:19.444Z" },
    { url = "https://files.pythonhosted.org/packages/1d/09/adf2df3699d87d1d8184038df46a9c80d78c0148492323f4693df54e17bb/markupsafe-3.0.3-cp311-cp311-manylinux2014_aarch64.manylinux_2_17_aarch64.manylinux_2_28_aarch64.whl", hash = "sha256:6b5420a1d9450023228968e7e6a9ce57f65d148ab56d2313fcd589eee96a7a50", size = 24287, upload-time = "2025-09-27T18:36:20.768Z" },
    { url = "https://files.pythonhosted.org/packages/30/ac/0273f6fcb5f42e314c6d8cd99effae6a5354604d461b8d392b5ec9530a54/markupsafe-3.0.3-cp311-cp311-manylinux2014_x86_64.manylinux_2_17_x86_64.manylinux_2_28_x86_64.whl", hash = "sha256:0bf2a864d67e76e5c9a34dc26ec616a66b9888e25e7b9460e1c76d3293bd9dbf", size = 22940, upload-time = "2025-09-27T18:36:22.249Z" },
    { url = "https://files.pythonhosted.org/packages/19/ae/31c1be199ef767124c042c6c3e904da327a2f7f0cd63a0337e1eca2967a8/markupsafe-3.0.3-cp311-cp311-manylinux_2_31_riscv64.manylinux_2_39_riscv64.whl", hash = "sha256:bc51efed119bc9cfdf792cdeaa4d67e8f6fcccab66ed4bfdd6bde3e59bfcbb2f", size = 21887, upload-time = "2025-09-27T18:36:23.535Z" },
    { url = "https://files.pythonhosted.org/packages/b2/76/7edcab99d5349a4532a459e1fe64f0b0467a3365056ae550d3bcf3f79e1e/markupsafe-3.0.3-cp311-cp311-musllinux_1_2_aarch64.whl", hash = "sha256:068f375c472b3e7acbe2d5318dea141359e6900156b5b2ba06a30b169086b91a", size = 23692, upload-time = "2025-09-27T18:36:24.823Z" },
    { url = "https://files.pythonhosted.org/packages/a4/28/6e74cdd26d7514849143d69f0bf2399f929c37dc2b31e6829fd2045b2765/markupsafe-3.0.3-cp311-cp311-musllinux_1_2_riscv64.whl", hash = "sha256:7be7b61bb172e1ed687f1754f8e7484f1c8019780f6f6b0786e76bb01c2ae115", size = 21471, upload-time = "2025-09-27T18:36:25.95Z" },
    { url = "https://files.pythonhosted.org/packages/62/7e/a145f36a5c2945673e590850a6f8014318d5577ed7e5920a4b3448e0865d/markupsafe-3.0.3-cp311-cp311-musllinux_1_2_x86_64.whl", hash = "sha256:f9e130248f4462aaa8e2552d547f36ddadbeaa573879158d721bbd33dfe4743a", size = 22923, upload-time = "2025-09-27T18:36:27.109Z" },
    { url = "https://files.pythonhosted.org/packages/0f/62/d9c46a7f5c9adbeeeda52f5b8d802e1094e9717705a645efc71b0913a0a8/markupsafe-3.0.3-cp311-cp311-win32.whl", hash = "sha256:0db14f5dafddbb6d9208827849fad01f1a2609380add406671a26386cdf15a19", size = 14572, upload-time = "2025-09-27T18:36:28.045Z" },
    { url = "https://files.pythonhosted.org/packages/83/8a/4414c03d3f891739326e1783338e48fb49781cc915b2e0ee052aa490d586/markupsafe-3.0.3-cp311-cp311-win_amd64.whl", hash = "sha256:de8a88e63464af587c950061a5e6a67d3632e36df62b986892331d4620a35c01", size = 15077, upload-time = "2025-09-27T18:36:29.025Z" },
    { url = "https://files.pythonhosted.org/packages/35/73/893072b42e6862f319b5207adc9ae06070f095b358655f077f69a35601f0/markupsafe-3.0.3-cp311-cp311-win_arm64.whl", hash = "sha256:3b562dd9e9ea93f13d53989d23a7e775fdfd1066c33494ff43f5418bc8c58a5c", size = 13876, upload-time = "2025-09-27T18:36:29.954Z" },
    { url = "https://files.pythonhosted.org/packages/5a/72/147da192e38635ada20e0a2e1a51cf8823d2119ce8883f7053879c2199b5/markupsafe-3.0.3-cp312-cp312-macosx_10_13_x86_64.whl", hash = "sha256:d53197da72cc091b024dd97249dfc7794d6a56530370992a5e1a08983ad9230e", size = 11615, upload-time = "2025-09-27T18:36:30.854Z" },
    { url = "https://files.pythonhosted.org/packages/9a/81/7e4e08678a1f98521201c3079f77db69fb552acd56067661f8c2f534a718/markupsafe-3.0.3-cp312-cp312-macosx_11_0_arm64.whl", hash = "sha256:1872df69a4de6aead3491198eaf13810b565bdbeec3ae2dc8780f14458ec73ce", size = 12020, upload-time = "2025-09-27T18:36:31.971Z" },
    { url = "https://files.pythonhosted.org/packages/1e/2c/799f4742efc39633a1b54a92eec4082e4f815314869865d876824c257c1e/markupsafe-3.0.3-cp312-cp312-manylinux2014_aarch64.manylinux_2_17_aarch64.manylinux_2_28_aarch64.whl", hash = "sha256:3a7e8ae81ae39e62a41ec302f972ba6ae23a5c5396c8e60113e9066ef893da0d", size = 24332, upload-time = "2025-09-27T18:36:32.813Z" },
    { url = "https://files.pythonhosted.org/packages/3c/2e/8d0c2ab90a8c1d9a24f0399058ab8519a3279d1bd4289511d74e909f060e/markupsafe-3.0.3-cp312-cp312-manylinux2014_x86_64.manylinux_2_17_x86_64.manylinux_2_28_x86_64.whl", hash = "sha256:d6dd0be5b5b189d31db7cda48b91d7e0a9795f31430b7f271219ab30f1d3ac9d", size = 22947, upload-time = "2025-09-27T18:36:33.86Z" },
    { url = "https://files.pythonhosted.org/packages/2c/54/887f3092a85238093a0b2154bd629c89444f395618842e8b0c41783898ea/markupsafe-3.0.3-cp312-cp312-manylinux_2_31_riscv64.manylinux_2_39_riscv64.whl", hash = "sha256:94c6f0bb423f739146aec64595853541634bde58b2135f27f61c1ffd1cd4d16a", size = 21962, upload-time = "2025-09-27T18:36:35.099Z" },
    { url = "https://files.pythonhosted.org/packages/c9/2f/336b8c7b6f4a4d95e91119dc8521402461b74a485558d8f238a68312f11c/markupsafe-3.0.3-cp312-cp312-musllinux_1_2_aarch64.whl", hash = "sha256:be8813b57049a7dc738189df53d69395eba14fb99345e0a5994914a3864c8a4b", size = 23760, upload-time = "2025-09-27T18:36:36.001Z" },
    { url = "https://files.pythonhosted.org/packages/32/43/67935f2b7e4982ffb50a4d169b724d74b62a3964bc1a9a527f5ac4f1ee2b/markupsafe-3.0.3-cp312-cp312-musllinux_1_2_riscv64.whl", hash = "sha256:83891d0e9fb81a825d9a6d61e3f07550ca70a076484292a70fde82c4b807286f", size = 21529, upload-time = "2025-09-27T18:36:36.906Z" },
    { url = "https://files.pythonhosted.org/packages/89/e0/4486f11e51bbba8b0c041098859e869e304d1c261e59244baa3d295d47b7/markupsafe-3.0.3-cp312-cp312-musllinux_1_2_x86_64.whl", hash = "sha256:77f0643abe7495da77fb436f50f8dab76dbc6e5fd25d39589a0f1fe6548bfa2b", size = 23015, upload-time = "2025-09-27T18:36:37.868Z" },
    { url = "https://files.pythonhosted.org/packages/2f/e1/78ee7a023dac597a5825441ebd17170785a9dab23de95d2c7508ade94e0e/markupsafe-3.0.3-cp312-cp312-win32.whl", hash = "sha256:d88b440e37a16e651bda4c7c2b930eb586fd15ca7406cb39e211fcff3bf3017d", size = 14540, upload-time = "2025-09-27T18:36:38.761Z" },
    { url = "https://files.pythonhosted.org/packages/aa/5b/bec5aa9bbbb2c946ca2733ef9c4ca91c91b6a24580193e891b5f7dbe8e1e/markupsafe-3.0.3-cp312-cp312-win_amd64.whl", hash = "sha256:26a5784ded40c9e318cfc2bdb30fe164bdb8665ded9cd64d500a34fb42067b1c", size = 15105, upload-time = "2025-09-27T18:36:39.701Z" },
    { url = "https://files.pythonhosted.org/packages/e5/f1/216fc1bbfd74011693a4fd837e7026152e89c4bcf3e77b6692fba9923123/markupsafe-3.0.3-cp312-cp312-win_arm64.whl", hash = "sha256:35add3b638a5d900e807944a078b51922212fb3dedb01633a8defc4b01a3c85f", size = 13906, upload-time = "2025-09-27T18:36:40.689Z" },
    { url = "https://files.pythonhosted.org/packages/38/2f/907b9c7bbba283e68f20259574b13d005c121a0fa4c175f9bed27c4597ff/markupsafe-3.0.3-cp313-cp313-macosx_10_13_x86_64.whl", hash = "sha256:e1cf1972137e83c5d4c136c43ced9ac51d0e124706ee1c8aa8532c1287fa8795", size = 11622, upload-time = "2025-09-27T18:36:41.777Z" },
    { url = "https://files.pythonhosted.org/packages/9c/d9/5f7756922cdd676869eca1c4e3c0cd0df60ed30199ffd775e319089cb3ed/markupsafe-3.0.3-cp313-cp313-macosx_11_0_arm64.whl", hash = "sha256:116bb52f642a37c115f517494ea5feb03889e04df47eeff5b130b1808ce7c219", size = 12029, upload-time = "2025-09-27T18:36:43.257Z" },
    { url = "https://files.pythonhosted.org/packages/00/07/575a68c754943058c78f30db02ee03a64b3c638586fba6a6dd56830b30a3/markupsafe-3.0.3-cp313-cp313-manylinux2014_aarch64.manylinux_2_17_aarch64.manylinux_2_28_aarch64.whl", hash = "sha256:133a43e73a802c5562be9bbcd03d090aa5a1fe899db609c29e8c8d815c5f6de6", size = 24374, upload-time = "2025-09-27T18:36:44.508Z" },
    { url = "https://files.pythonhosted.org/packages/a9/21/9b05698b46f218fc0e118e1f8168395c65c8a2c750ae2bab54fc4bd4e0e8/markupsafe-3.0.3-cp313-cp313-manylinux2014_x86_64.manylinux_2_17_x86_64.manylinux_2_28_x86_64.whl", hash = "sha256:ccfcd093f13f0f0b7fdd0f198b90053bf7b2f02a3927a30e63f3ccc9df56b676", size = 22980, upload-time = "2025-09-27T18:36:45.385Z" },
    { url = "https://files.pythonhosted.org/packages/7f/71/544260864f893f18b6827315b988c146b559391e6e7e8f7252839b1b846a/markupsafe-3.0.3-cp313-cp313-manylinux_2_31_riscv64.manylinux_2_39_riscv64.whl", hash = "sha256:509fa21c6deb7a7a273d629cf5ec029bc209d1a51178615ddf718f5918992ab9", size = 21990, upload-time = "2025-09-27T18:36:46.916Z" },
    { url = "https://files.pythonhosted.org/packages/c2/28/b50fc2f74d1ad761af2f5dcce7492648b983d00a65b8c0e0cb457c82ebbe/markupsafe-3.0.3-cp313-cp313-musllinux_1_2_aarch64.whl", hash = "sha256:a4afe79fb3de0b7097d81da19090f4df4f8d3a2b3adaa8764138aac2e44f3af1", size = 23784, upload-time = "2025-09-27T18:36:47.884Z" },
    { url = "https://files.pythonhosted.org/packages/ed/76/104b2aa106a208da8b17a2fb72e033a5a9d7073c68f7e508b94916ed47a9/markupsafe-3.0.3-cp313-cp313-musllinux_1_2_riscv64.whl", hash = "sha256:795e7751525cae078558e679d646ae45574b47ed6e7771863fcc079a6171a0fc", size = 21588, upload-time = "2025-09-27T18:36:48.82Z" },
    { url = "https://files.pythonhosted.org/packages/b5/99/16a5eb2d140087ebd97180d95249b00a03aa87e29cc224056274f2e45fd6/markupsafe-3.0.3-cp313-cp313-musllinux_1_2_x86_64.whl", hash = "sha256:8485f406a96febb5140bfeca44a73e3ce5116b2501ac54fe953e488fb1d03b12", size = 23041, upload-time = "2025-09-27T18:36:49.797Z" },
    { url = "https://files.pythonhosted.org/packages/19/bc/e7140ed90c5d61d77cea142eed9f9c303f4c4806f60a1044c13e3f1471d0/markupsafe-3.0.3-cp313-cp313-win32.whl", hash = "sha256:bdd37121970bfd8be76c5fb069c7751683bdf373db1ed6c010162b2a130248ed", size = 14543, upload-time = "2025-09-27T18:36:51.584Z" },
    { url = "https://files.pythonhosted.org/packages/05/73/c4abe620b841b6b791f2edc248f556900667a5a1cf023a6646967ae98335/markupsafe-3.0.3-cp313-cp313-win_amd64.whl", hash = "sha256:9a1abfdc021a164803f4d485104931fb8f8c1efd55bc6b748d2f5774e78b62c5", size = 15113, upload-time = "2025-09-27T18:36:52.537Z" },
    { url = "https://files.pythonhosted.org/packages/f0/3a/fa34a0f7cfef23cf9500d68cb7c32dd64ffd58a12b09225fb03dd37d5b80/markupsafe-3.0.3-cp313-cp313-win_arm64.whl", hash = "sha256:7e68f88e5b8799aa49c85cd116c932a1ac15caaa3f5db09087854d218359e485", size = 13911, upload-time = "2025-09-27T18:36:53.513Z" },
    { url = "https://files.pythonhosted.org/packages/e4/d7/e05cd7efe43a88a17a37b3ae96e79a19e846f3f456fe79c57ca61356ef01/markupsafe-3.0.3-cp313-cp313t-macosx_10_13_x86_64.whl", hash = "sha256:218551f6df4868a8d527e3062d0fb968682fe92054e89978594c28e642c43a73", size = 11658, upload-time = "2025-09-27T18:36:54.819Z" },
    { url = "https://files.pythonhosted.org/packages/99/9e/e412117548182ce2148bdeacdda3bb494260c0b0184360fe0d56389b523b/markupsafe-3.0.3-cp313-cp313t-macosx_11_0_arm64.whl", hash = "sha256:3524b778fe5cfb3452a09d31e7b5adefeea8c5be1d43c4f810ba09f2ceb29d37", size = 12066, upload-time = "2025-09-27T18:36:55.714Z" },
    { url = "https://files.pythonhosted.org/packages/bc/e6/fa0ffcda717ef64a5108eaa7b4f5ed28d56122c9a6d70ab8b72f9f715c80/markupsafe-3.0.3-cp313-cp313t-manylinux2014_aarch64.manylinux_2_17_aarch64.manylinux_2_28_aarch64.whl", hash = "sha256:4e885a3d1efa2eadc93c894a21770e4bc67899e3543680313b09f139e149ab19", size = 25639, upload-time = "2025-09-27T18:36:56.908Z" },
    { url = "https://files.pythonhosted.org/packages/96/ec/2102e881fe9d25fc16cb4b25d5f5cde50970967ffa5dddafdb771237062d/markupsafe-3.0.3-cp313-cp313t-manylinux2014_x86_64.manylinux_2_17_x86_64.manylinux_2_28_x86_64.whl", hash = "sha256:8709b08f4a89aa7586de0aadc8da56180242ee0ada3999749b183aa23df95025", size = 23569, upload-time = "2025-09-27T18:36:57.913Z" },
    { url = "https://files.pythonhosted.org/packages/4b/30/6f2fce1f1f205fc9323255b216ca8a235b15860c34b6798f810f05828e32/markupsafe-3.0.3-cp313-cp313t-manylinux_2_31_riscv64.manylinux_2_39_riscv64.whl", hash = "sha256:b8512a91625c9b3da6f127803b166b629725e68af71f8184ae7e7d54686a56d6", size = 23284, upload-time = "2025-09-27T18:36:58.833Z" },
    { url = "https://files.pythonhosted.org/packages/58/47/4a0ccea4ab9f5dcb6f79c0236d954acb382202721e704223a8aafa38b5c8/markupsafe-3.0.3-cp313-cp313t-musllinux_1_2_aarch64.whl", hash = "sha256:9b79b7a16f7fedff2495d684f2b59b0457c3b493778c9eed31111be64d58279f", size = 24801, upload-time = "2025-09-27T18:36:59.739Z" },
    { url = "https://files.pythonhosted.org/packages/6a/70/3780e9b72180b6fecb83a4814d84c3bf4b4ae4bf0b19c27196104149734c/markupsafe-3.0.3-cp313-cp313t-musllinux_1_2_riscv64.whl", hash = "sha256:12c63dfb4a98206f045aa9563db46507995f7ef6d83b2f68eda65c307c6829eb", size = 22769, upload-time = "2025-09-27T18:37:00.719Z" },
    { url = "https://files.pythonhosted.org/packages/98/c5/c03c7f4125180fc215220c035beac6b9cb684bc7a067c84fc69414d315f5/markupsafe-3.0.3-cp313-cp313t-musllinux_1_2_x86_64.whl", hash = "sha256:8f71bc33915be5186016f675cd83a1e08523649b0e33efdb898db577ef5bb009", size = 23642, upload-time = "2025-09-27T18:37:01.673Z" },
    { url = "https://files.pythonhosted.org/packages/80/d6/2d1b89f6ca4bff1036499b1e29a1d02d282259f3681540e16563f27ebc23/markupsafe-3.0.3-cp313-cp313t-win32.whl", hash = "sha256:69c0b73548bc525c8cb9a251cddf1931d1db4d2258e9599c28c07ef3580ef354", size = 14612, upload-time = "2025-09-27T18:37:02.639Z" },
    { url = "https://files.pythonhosted.org/packages/2b/98/e48a4bfba0a0ffcf9925fe2d69240bfaa19c6f7507b8cd09c70684a53c1e/markupsafe-3.0.3-cp313-cp313t-win_amd64.whl", hash = "sha256:1b4b79e8ebf6b55351f0d91fe80f893b4743f104bff22e90697db1590e47a218", size = 15200, upload-time = "2025-09-27T18:37:03.582Z" },
    { url = "https://files.pythonhosted.org/packages/0e/72/e3cc540f351f316e9ed0f092757459afbc595824ca724cbc5a5d4263713f/markupsafe-3.0.3-cp313-cp313t-win_arm64.whl", hash = "sha256:ad2cf8aa28b8c020ab2fc8287b0f823d0a7d8630784c31e9ee5edea20f406287", size = 13973, upload-time = "2025-09-27T18:37:04.929Z" },
    { url = "https://files.pythonhosted.org/packages/33/8a/8e42d4838cd89b7dde187011e97fe6c3af66d8c044997d2183fbd6d31352/markupsafe-3.0.3-cp314-cp314-macosx_10_13_x86_64.whl", hash = "sha256:eaa9599de571d72e2daf60164784109f19978b327a3910d3e9de8c97b5b70cfe", size = 11619, upload-time = "2025-09-27T18:37:06.342Z" },
    { url = "https://files.pythonhosted.org/packages/b5/64/7660f8a4a8e53c924d0fa05dc3a55c9cee10bbd82b11c5afb27d44b096ce/markupsafe-3.0.3-cp314-cp314-macosx_11_0_arm64.whl", hash = "sha256:c47a551199eb8eb2121d4f0f15ae0f923d31350ab9280078d1e5f12b249e0026", size = 12029, upload-time = "2025-09-27T18:37:07.213Z" },
    { url = "https://files.pythonhosted.org/packages/da/ef/e648bfd021127bef5fa12e1720ffed0c6cbb8310c8d9bea7266337ff06de/markupsafe-3.0.3-cp314-cp314-manylinux2014_aarch64.manylinux_2_17_aarch64.manylinux_2_28_aarch64.whl", hash = "sha256:f34c41761022dd093b4b6896d4810782ffbabe30f2d443ff5f083e0cbbb8c737", size = 24408, upload-time = "2025-09-27T18:37:09.572Z" },
    { url = "https://files.pythonhosted.org/packages/41/3c/a36c2450754618e62008bf7435ccb0f88053e07592e6028a34776213d877/markupsafe-3.0.3-cp314-cp314-manylinux2014_x86_64.manylinux_2_17_x86_64.manylinux_2_28_x86_64.whl", hash = "sha256:457a69a9577064c05a97c41f4e65148652db078a3a509039e64d3467b9e7ef97", size = 23005, upload-time = "2025-09-27T18:37:10.58Z" },
    { url = "https://files.pythonhosted.org/packages/bc/20/b7fdf89a8456b099837cd1dc21974632a02a999ec9bf7ca3e490aacd98e7/markupsafe-3.0.3-cp314-cp314-manylinux_2_31_riscv64.manylinux_2_39_riscv64.whl", hash = "sha256:e8afc3f2ccfa24215f8cb28dcf43f0113ac3c37c2f0f0806d8c70e4228c5cf4d", size = 22048, upload-time = "2025-09-27T18:37:11.547Z" },
    { url = "https://files.pythonhosted.org/packages/9a/a7/591f592afdc734f47db08a75793a55d7fbcc6902a723ae4cfbab61010cc5/markupsafe-3.0.3-cp314-cp314-musllinux_1_2_aarch64.whl", hash = "sha256:ec15a59cf5af7be74194f7ab02d0f59a62bdcf1a537677ce67a2537c9b87fcda", size = 23821, upload-time = "2025-09-27T18:37:12.48Z" },
    { url = "https://files.pythonhosted.org/packages/7d/33/45b24e4f44195b26521bc6f1a82197118f74df348556594bd2262bda1038/markupsafe-3.0.3-cp314-cp314-musllinux_1_2_riscv64.whl", hash = "sha256:0eb9ff8191e8498cca014656ae6b8d61f39da5f95b488805da4bb029cccbfbaf", size = 21606, upload-time = "2025-09-27T18:37:13.485Z" },
    { url = "https://files.pythonhosted.org/packages/ff/0e/53dfaca23a69fbfbbf17a4b64072090e70717344c52eaaaa9c5ddff1e5f0/markupsafe-3.0.3-cp314-cp314-musllinux_1_2_x86_64.whl", hash = "sha256:2713baf880df847f2bece4230d4d094280f4e67b1e813eec43b4c0e144a34ffe", size = 23043, upload-time = "2025-09-27T18:37:14.408Z" },
    { url = "https://files.pythonhosted.org/packages/46/11/f333a06fc16236d5238bfe74daccbca41459dcd8d1fa952e8fbd5dccfb70/markupsafe-3.0.3-cp314-cp314-win32.whl", hash = "sha256:729586769a26dbceff69f7a7dbbf59ab6572b99d94576a5592625d5b411576b9", size = 14747, upload-time = "2025-09-27T18:37:15.36Z" },
    { url = "https://files.pythonhosted.org/packages/28/52/182836104b33b444e400b14f797212f720cbc9ed6ba34c800639d154e821/markupsafe-3.0.3-cp314-cp314-win_amd64.whl", hash = "sha256:bdc919ead48f234740ad807933cdf545180bfbe9342c2bb451556db2ed958581", size = 15341, upload-time = "2025-09-27T18:37:16.496Z" },
    { url = "https://files.pythonhosted.org/packages/6f/18/acf23e91bd94fd7b3031558b1f013adfa21a8e407a3fdb32745538730382/markupsafe-3.0.3-cp314-cp314-win_arm64.whl", hash = "sha256:5a7d5dc5140555cf21a6fefbdbf8723f06fcd2f63ef108f2854de715e4422cb4", size = 14073, upload-time = "2025-09-27T18:37:17.476Z" },
    { url = "https://files.pythonhosted.org/packages/3c/f0/57689aa4076e1b43b15fdfa646b04653969d50cf30c32a102762be2485da/markupsafe-3.0.3-cp314-cp314t-macosx_10_13_x86_64.whl", hash = "sha256:1353ef0c1b138e1907ae78e2f6c63ff67501122006b0f9abad68fda5f4ffc6ab", size = 11661, upload-time = "2025-09-27T18:37:18.453Z" },
    { url = "https://files.pythonhosted.org/packages/89/c3/2e67a7ca217c6912985ec766c6393b636fb0c2344443ff9d91404dc4c79f/markupsafe-3.0.3-cp314-cp314t-macosx_11_0_arm64.whl", hash = "sha256:1085e7fbddd3be5f89cc898938f42c0b3c711fdcb37d75221de2666af647c175", size = 12069, upload-time = "2025-09-27T18:37:19.332Z" },
    { url = "https://files.pythonhosted.org/packages/f0/00/be561dce4e6ca66b15276e184ce4b8aec61fe83662cce2f7d72bd3249d28/markupsafe-3.0.3-cp314-cp314t-manylinux2014_aarch64.manylinux_2_17_aarch64.manylinux_2_28_aarch64.whl", hash = "sha256:1b52b4fb9df4eb9ae465f8d0c228a00624de2334f216f178a995ccdcf82c4634", size = 25670, upload-time = "2025-09-27T18:37:20.245Z" },
    { url = "https://files.pythonhosted.org/packages/50/09/c419f6f5a92e5fadde27efd190eca90f05e1261b10dbd8cbcb39cd8ea1dc/markupsafe-3.0.3-cp314-cp314t-manylinux2014_x86_64.manylinux_2_17_x86_64.manylinux_2_28_x86_64.whl", hash = "sha256:fed51ac40f757d41b7c48425901843666a6677e3e8eb0abcff09e4ba6e664f50", size = 23598, upload-time = "2025-09-27T18:37:21.177Z" },
    { url = "https://files.pythonhosted.org/packages/22/44/a0681611106e0b2921b3033fc19bc53323e0b50bc70cffdd19f7d679bb66/markupsafe-3.0.3-cp314-cp314t-manylinux_2_31_riscv64.manylinux_2_39_riscv64.whl", hash = "sha256:f190daf01f13c72eac4efd5c430a8de82489d9cff23c364c3ea822545032993e", size = 23261, upload-time = "2025-09-27T18:37:22.167Z" },
    { url = "https://files.pythonhosted.org/packages/5f/57/1b0b3f100259dc9fffe780cfb60d4be71375510e435efec3d116b6436d43/markupsafe-3.0.3-cp314-cp314t-musllinux_1_2_aarch64.whl", hash = "sha256:e56b7d45a839a697b5eb268c82a71bd8c7f6c94d6fd50c3d577fa39a9f1409f5", size = 24835, upload-time = "2025-09-27T18:37:23.296Z" },
    { url = "https://files.pythonhosted.org/packages/26/6a/4bf6d0c97c4920f1597cc14dd720705eca0bf7c787aebc6bb4d1bead5388/markupsafe-3.0.3-cp314-cp314t-musllinux_1_2_riscv64.whl", hash = "sha256:f3e98bb3798ead92273dc0e5fd0f31ade220f59a266ffd8a4f6065e0a3ce0523", size = 22733, upload-time = "2025-09-27T18:37:24.237Z" },
    { url = "https://files.pythonhosted.org/packages/14/c7/ca723101509b518797fedc2fdf79ba57f886b4aca8a7d31857ba3ee8281f/markupsafe-3.0.3-cp314-cp314t-musllinux_1_2_x86_64.whl", hash = "sha256:5678211cb9333a6468fb8d8be0305520aa073f50d17f089b5b4b477ea6e67fdc", size = 23672, upload-time = "2025-09-27T18:37:25.271Z" },
    { url = "https://files.pythonhosted.org/packages/fb/df/5bd7a48c256faecd1d36edc13133e51397e41b73bb77e1a69deab746ebac/markupsafe-3.0.3-cp314-cp314t-win32.whl", hash = "sha256:915c04ba3851909ce68ccc2b8e2cd691618c4dc4c4232fb7982bca3f41fd8c3d", size = 14819, upload-time = "2025-09-27T18:37:26.285Z" },
    { url = "https://files.pythonhosted.org/packages/1a/8a/0402ba61a2f16038b48b39bccca271134be00c5c9f0f623208399333c448/markupsafe-3.0.3-cp314-cp314t-win_amd64.whl", hash = "sha256:4faffd047e07c38848ce017e8725090413cd80cbc23d86e55c587bf979e579c9", size = 15426, upload-time = "2025-09-27T18:37:27.316Z" },
    { url = "https://files.pythonhosted.org/packages/70/bc/6f1c2f612465f5fa89b95bead1f44dcb607670fd42891d8fdcd5d039f4f4/markupsafe-3.0.3-cp314-cp314t-win_arm64.whl", hash = "sha256:32001d6a8fc98c8cb5c947787c5d08b0a50663d139f1305bac5885d98d9b40fa", size = 14146, upload-time = "2025-09-27T18:37:28.327Z" },
]

[[package]]
name = "matplotlib-inline"
version = "0.2.1"
source = { registry = "https://pypi.org/simple" }
dependencies = [
    { name = "traitlets" },
]
sdist = { url = "https://files.pythonhosted.org/packages/c7/74/97e72a36efd4ae2bccb3463284300f8953f199b5ffbc04cbbb0ec78f74b1/matplotlib_inline-0.2.1.tar.gz", hash = "sha256:e1ee949c340d771fc39e241ea75683deb94762c8fa5f2927ec57c83c4dffa9fe", size = 8110, upload-time = "2025-10-23T09:00:22.126Z" }
wheels = [
    { url = "https://files.pythonhosted.org/packages/af/33/ee4519fa02ed11a94aef9559552f3b17bb863f2ecfe1a35dc7f548cde231/matplotlib_inline-0.2.1-py3-none-any.whl", hash = "sha256:d56ce5156ba6085e00a9d54fead6ed29a9c47e215cd1bba2e976ef39f5710a76", size = 9516, upload-time = "2025-10-23T09:00:20.675Z" },
]

[[package]]
name = "mypy"
version = "1.19.1"
source = { registry = "https://pypi.org/simple" }
dependencies = [
    { name = "librt", marker = "platform_python_implementation != 'PyPy'" },
    { name = "mypy-extensions" },
    { name = "pathspec" },
    { name = "tomli", marker = "python_full_version < '3.11'" },
    { name = "typing-extensions" },
]
sdist = { url = "https://files.pythonhosted.org/packages/f5/db/4efed9504bc01309ab9c2da7e352cc223569f05478012b5d9ece38fd44d2/mypy-1.19.1.tar.gz", hash = "sha256:19d88bb05303fe63f71dd2c6270daca27cb9401c4ca8255fe50d1d920e0eb9ba", size = 3582404, upload-time = "2025-12-15T05:03:48.42Z" }
wheels = [
    { url = "https://files.pythonhosted.org/packages/2f/63/e499890d8e39b1ff2df4c0c6ce5d371b6844ee22b8250687a99fd2f657a8/mypy-1.19.1-cp310-cp310-macosx_10_9_x86_64.whl", hash = "sha256:5f05aa3d375b385734388e844bc01733bd33c644ab48e9684faa54e5389775ec", size = 13101333, upload-time = "2025-12-15T05:03:03.28Z" },
    { url = "https://files.pythonhosted.org/packages/72/4b/095626fc136fba96effc4fd4a82b41d688ab92124f8c4f7564bffe5cf1b0/mypy-1.19.1-cp310-cp310-macosx_11_0_arm64.whl", hash = "sha256:022ea7279374af1a5d78dfcab853fe6a536eebfda4b59deab53cd21f6cd9f00b", size = 12164102, upload-time = "2025-12-15T05:02:33.611Z" },
    { url = "https://files.pythonhosted.org/packages/0c/5b/952928dd081bf88a83a5ccd49aaecfcd18fd0d2710c7ff07b8fb6f7032b9/mypy-1.19.1-cp310-cp310-manylinux2014_aarch64.manylinux_2_17_aarch64.manylinux_2_28_aarch64.whl", hash = "sha256:ee4c11e460685c3e0c64a4c5de82ae143622410950d6be863303a1c4ba0e36d6", size = 12765799, upload-time = "2025-12-15T05:03:28.44Z" },
    { url = "https://files.pythonhosted.org/packages/2a/0d/93c2e4a287f74ef11a66fb6d49c7a9f05e47b0a4399040e6719b57f500d2/mypy-1.19.1-cp310-cp310-manylinux2014_x86_64.manylinux_2_17_x86_64.manylinux_2_28_x86_64.whl", hash = "sha256:de759aafbae8763283b2ee5869c7255391fbc4de3ff171f8f030b5ec48381b74", size = 13522149, upload-time = "2025-12-15T05:02:36.011Z" },
    { url = "https://files.pythonhosted.org/packages/7b/0e/33a294b56aaad2b338d203e3a1d8b453637ac36cb278b45005e0901cf148/mypy-1.19.1-cp310-cp310-musllinux_1_2_x86_64.whl", hash = "sha256:ab43590f9cd5108f41aacf9fca31841142c786827a74ab7cc8a2eacb634e09a1", size = 13810105, upload-time = "2025-12-15T05:02:40.327Z" },
    { url = "https://files.pythonhosted.org/packages/0e/fd/3e82603a0cb66b67c5e7abababce6bf1a929ddf67bf445e652684af5c5a0/mypy-1.19.1-cp310-cp310-win_amd64.whl", hash = "sha256:2899753e2f61e571b3971747e302d5f420c3fd09650e1951e99f823bc3089dac", size = 10057200, upload-time = "2025-12-15T05:02:51.012Z" },
    { url = "https://files.pythonhosted.org/packages/ef/47/6b3ebabd5474d9cdc170d1342fbf9dddc1b0ec13ec90bf9004ee6f391c31/mypy-1.19.1-cp311-cp311-macosx_10_9_x86_64.whl", hash = "sha256:d8dfc6ab58ca7dda47d9237349157500468e404b17213d44fc1cb77bce532288", size = 13028539, upload-time = "2025-12-15T05:03:44.129Z" },
    { url = "https://files.pythonhosted.org/packages/5c/a6/ac7c7a88a3c9c54334f53a941b765e6ec6c4ebd65d3fe8cdcfbe0d0fd7db/mypy-1.19.1-cp311-cp311-macosx_11_0_arm64.whl", hash = "sha256:e3f276d8493c3c97930e354b2595a44a21348b320d859fb4a2b9f66da9ed27ab", size = 12083163, upload-time = "2025-12-15T05:03:37.679Z" },
    { url = "https://files.pythonhosted.org/packages/67/af/3afa9cf880aa4a2c803798ac24f1d11ef72a0c8079689fac5cfd815e2830/mypy-1.19.1-cp311-cp311-manylinux2014_aarch64.manylinux_2_17_aarch64.manylinux_2_28_aarch64.whl", hash = "sha256:2abb24cf3f17864770d18d673c85235ba52456b36a06b6afc1e07c1fdcd3d0e6", size = 12687629, upload-time = "2025-12-15T05:02:31.526Z" },
    { url = "https://files.pythonhosted.org/packages/2d/46/20f8a7114a56484ab268b0ab372461cb3a8f7deed31ea96b83a4e4cfcfca/mypy-1.19.1-cp311-cp311-manylinux2014_x86_64.manylinux_2_17_x86_64.manylinux_2_28_x86_64.whl", hash = "sha256:a009ffa5a621762d0c926a078c2d639104becab69e79538a494bcccb62cc0331", size = 13436933, upload-time = "2025-12-15T05:03:15.606Z" },
    { url = "https://files.pythonhosted.org/packages/5b/f8/33b291ea85050a21f15da910002460f1f445f8007adb29230f0adea279cb/mypy-1.19.1-cp311-cp311-musllinux_1_2_x86_64.whl", hash = "sha256:f7cee03c9a2e2ee26ec07479f38ea9c884e301d42c6d43a19d20fb014e3ba925", size = 13661754, upload-time = "2025-12-15T05:02:26.731Z" },
    { url = "https://files.pythonhosted.org/packages/fd/a3/47cbd4e85bec4335a9cd80cf67dbc02be21b5d4c9c23ad6b95d6c5196bac/mypy-1.19.1-cp311-cp311-win_amd64.whl", hash = "sha256:4b84a7a18f41e167f7995200a1d07a4a6810e89d29859df936f1c3923d263042", size = 10055772, upload-time = "2025-12-15T05:03:26.179Z" },
    { url = "https://files.pythonhosted.org/packages/06/8a/19bfae96f6615aa8a0604915512e0289b1fad33d5909bf7244f02935d33a/mypy-1.19.1-cp312-cp312-macosx_10_13_x86_64.whl", hash = "sha256:a8174a03289288c1f6c46d55cef02379b478bfbc8e358e02047487cad44c6ca1", size = 13206053, upload-time = "2025-12-15T05:03:46.622Z" },
    { url = "https://files.pythonhosted.org/packages/a5/34/3e63879ab041602154ba2a9f99817bb0c85c4df19a23a1443c8986e4d565/mypy-1.19.1-cp312-cp312-macosx_11_0_arm64.whl", hash = "sha256:ffcebe56eb09ff0c0885e750036a095e23793ba6c2e894e7e63f6d89ad51f22e", size = 12219134, upload-time = "2025-12-15T05:03:24.367Z" },
    { url = "https://files.pythonhosted.org/packages/89/cc/2db6f0e95366b630364e09845672dbee0cbf0bbe753a204b29a944967cd9/mypy-1.19.1-cp312-cp312-manylinux2014_aarch64.manylinux_2_17_aarch64.manylinux_2_28_aarch64.whl", hash = "sha256:b64d987153888790bcdb03a6473d321820597ab8dd9243b27a92153c4fa50fd2", size = 12731616, upload-time = "2025-12-15T05:02:44.725Z" },
    { url = "https://files.pythonhosted.org/packages/00/be/dd56c1fd4807bc1eba1cf18b2a850d0de7bacb55e158755eb79f77c41f8e/mypy-1.19.1-cp312-cp312-manylinux2014_x86_64.manylinux_2_17_x86_64.manylinux_2_28_x86_64.whl", hash = "sha256:c35d298c2c4bba75feb2195655dfea8124d855dfd7343bf8b8c055421eaf0cf8", size = 13620847, upload-time = "2025-12-15T05:03:39.633Z" },
    { url = "https://files.pythonhosted.org/packages/6d/42/332951aae42b79329f743bf1da088cd75d8d4d9acc18fbcbd84f26c1af4e/mypy-1.19.1-cp312-cp312-musllinux_1_2_x86_64.whl", hash = "sha256:34c81968774648ab5ac09c29a375fdede03ba253f8f8287847bd480782f73a6a", size = 13834976, upload-time = "2025-12-15T05:03:08.786Z" },
    { url = "https://files.pythonhosted.org/packages/6f/63/e7493e5f90e1e085c562bb06e2eb32cae27c5057b9653348d38b47daaecc/mypy-1.19.1-cp312-cp312-win_amd64.whl", hash = "sha256:b10e7c2cd7870ba4ad9b2d8a6102eb5ffc1f16ca35e3de6bfa390c1113029d13", size = 10118104, upload-time = "2025-12-15T05:03:10.834Z" },
    { url = "https://files.pythonhosted.org/packages/de/9f/a6abae693f7a0c697dbb435aac52e958dc8da44e92e08ba88d2e42326176/mypy-1.19.1-cp313-cp313-macosx_10_13_x86_64.whl", hash = "sha256:e3157c7594ff2ef1634ee058aafc56a82db665c9438fd41b390f3bde1ab12250", size = 13201927, upload-time = "2025-12-15T05:02:29.138Z" },
    { url = "https://files.pythonhosted.org/packages/9a/a4/45c35ccf6e1c65afc23a069f50e2c66f46bd3798cbe0d680c12d12935caa/mypy-1.19.1-cp313-cp313-macosx_11_0_arm64.whl", hash = "sha256:bdb12f69bcc02700c2b47e070238f42cb87f18c0bc1fc4cdb4fb2bc5fd7a3b8b", size = 12206730, upload-time = "2025-12-15T05:03:01.325Z" },
    { url = "https://files.pythonhosted.org/packages/05/bb/cdcf89678e26b187650512620eec8368fded4cfd99cfcb431e4cdfd19dec/mypy-1.19.1-cp313-cp313-manylinux2014_aarch64.manylinux_2_17_aarch64.manylinux_2_28_aarch64.whl", hash = "sha256:f859fb09d9583a985be9a493d5cfc5515b56b08f7447759a0c5deaf68d80506e", size = 12724581, upload-time = "2025-12-15T05:03:20.087Z" },
    { url = "https://files.pythonhosted.org/packages/d1/32/dd260d52babf67bad8e6770f8e1102021877ce0edea106e72df5626bb0ec/mypy-1.19.1-cp313-cp313-manylinux2014_x86_64.manylinux_2_17_x86_64.manylinux_2_28_x86_64.whl", hash = "sha256:c9a6538e0415310aad77cb94004ca6482330fece18036b5f360b62c45814c4ef", size = 13616252, upload-time = "2025-12-15T05:02:49.036Z" },
    { url = "https://files.pythonhosted.org/packages/71/d0/5e60a9d2e3bd48432ae2b454b7ef2b62a960ab51292b1eda2a95edd78198/mypy-1.19.1-cp313-cp313-musllinux_1_2_x86_64.whl", hash = "sha256:da4869fc5e7f62a88f3fe0b5c919d1d9f7ea3cef92d3689de2823fd27e40aa75", size = 13840848, upload-time = "2025-12-15T05:02:55.95Z" },
    { url = "https://files.pythonhosted.org/packages/98/76/d32051fa65ecf6cc8c6610956473abdc9b4c43301107476ac03559507843/mypy-1.19.1-cp313-cp313-win_amd64.whl", hash = "sha256:016f2246209095e8eda7538944daa1d60e1e8134d98983b9fc1e92c1fc0cb8dd", size = 10135510, upload-time = "2025-12-15T05:02:58.438Z" },
    { url = "https://files.pythonhosted.org/packages/de/eb/b83e75f4c820c4247a58580ef86fcd35165028f191e7e1ba57128c52782d/mypy-1.19.1-cp314-cp314-macosx_10_15_x86_64.whl", hash = "sha256:06e6170bd5836770e8104c8fdd58e5e725cfeb309f0a6c681a811f557e97eac1", size = 13199744, upload-time = "2025-12-15T05:03:30.823Z" },
    { url = "https://files.pythonhosted.org/packages/94/28/52785ab7bfa165f87fcbb61547a93f98bb20e7f82f90f165a1f69bce7b3d/mypy-1.19.1-cp314-cp314-macosx_11_0_arm64.whl", hash = "sha256:804bd67b8054a85447c8954215a906d6eff9cabeabe493fb6334b24f4bfff718", size = 12215815, upload-time = "2025-12-15T05:02:42.323Z" },
    { url = "https://files.pythonhosted.org/packages/0a/c6/bdd60774a0dbfb05122e3e925f2e9e846c009e479dcec4821dad881f5b52/mypy-1.19.1-cp314-cp314-manylinux2014_aarch64.manylinux_2_17_aarch64.manylinux_2_28_aarch64.whl", hash = "sha256:21761006a7f497cb0d4de3d8ef4ca70532256688b0523eee02baf9eec895e27b", size = 12740047, upload-time = "2025-12-15T05:03:33.168Z" },
    { url = "https://files.pythonhosted.org/packages/32/2a/66ba933fe6c76bd40d1fe916a83f04fed253152f451a877520b3c4a5e41e/mypy-1.19.1-cp314-cp314-manylinux2014_x86_64.manylinux_2_17_x86_64.manylinux_2_28_x86_64.whl", hash = "sha256:28902ee51f12e0f19e1e16fbe2f8f06b6637f482c459dd393efddd0ec7f82045", size = 13601998, upload-time = "2025-12-15T05:03:13.056Z" },
    { url = "https://files.pythonhosted.org/packages/e3/da/5055c63e377c5c2418760411fd6a63ee2b96cf95397259038756c042574f/mypy-1.19.1-cp314-cp314-musllinux_1_2_x86_64.whl", hash = "sha256:481daf36a4c443332e2ae9c137dfee878fcea781a2e3f895d54bd3002a900957", size = 13807476, upload-time = "2025-12-15T05:03:17.977Z" },
    { url = "https://files.pythonhosted.org/packages/cd/09/4ebd873390a063176f06b0dbf1f7783dd87bd120eae7727fa4ae4179b685/mypy-1.19.1-cp314-cp314-win_amd64.whl", hash = "sha256:8bb5c6f6d043655e055be9b542aa5f3bdd30e4f3589163e85f93f3640060509f", size = 10281872, upload-time = "2025-12-15T05:03:05.549Z" },
    { url = "https://files.pythonhosted.org/packages/8d/f4/4ce9a05ce5ded1de3ec1c1d96cf9f9504a04e54ce0ed55cfa38619a32b8d/mypy-1.19.1-py3-none-any.whl", hash = "sha256:f1235f5ea01b7db5468d53ece6aaddf1ad0b88d9e7462b86ef96fe04995d7247", size = 2471239, upload-time = "2025-12-15T05:03:07.248Z" },
]

[[package]]
name = "mypy-extensions"
version = "1.1.0"
source = { registry = "https://pypi.org/simple" }
sdist = { url = "https://files.pythonhosted.org/packages/a2/6e/371856a3fb9d31ca8dac321cda606860fa4548858c0cc45d9d1d4ca2628b/mypy_extensions-1.1.0.tar.gz", hash = "sha256:52e68efc3284861e772bbcd66823fde5ae21fd2fdb51c62a211403730b916558", size = 6343, upload-time = "2025-04-22T14:54:24.164Z" }
wheels = [
    { url = "https://files.pythonhosted.org/packages/79/7b/2c79738432f5c924bef5071f933bcc9efd0473bac3b4aa584a6f7c1c8df8/mypy_extensions-1.1.0-py3-none-any.whl", hash = "sha256:1be4cccdb0f2482337c4743e60421de3a356cd97508abadd57d47403e94f5505", size = 4963, upload-time = "2025-04-22T14:54:22.983Z" },
]

[[package]]
name = "mysqlclient"
version = "2.2.7"
source = { registry = "https://pypi.org/simple" }
sdist = { url = "https://files.pythonhosted.org/packages/61/68/810093cb579daae426794bbd9d88aa830fae296e85172d18cb0f0e5dd4bc/mysqlclient-2.2.7.tar.gz", hash = "sha256:24ae22b59416d5fcce7e99c9d37548350b4565baac82f95e149cac6ce4163845", size = 91383, upload-time = "2025-01-10T12:06:00.763Z" }
wheels = [
    { url = "https://files.pythonhosted.org/packages/0c/24/cdaaef42aac7d53c0a01bb638da64961c293b1b6d204efd47400a68029d4/mysqlclient-2.2.7-cp310-cp310-win_amd64.whl", hash = "sha256:2e3c11f7625029d7276ca506f8960a7fd3c5a0a0122c9e7404e6a8fe961b3d22", size = 207748, upload-time = "2025-01-10T11:56:24.357Z" },
    { url = "https://files.pythonhosted.org/packages/ef/e3/3e2de3f93cd60dd63bd229ec3e3b679f682982614bf513d046c2722aa4ce/mysqlclient-2.2.7-cp311-cp311-win_amd64.whl", hash = "sha256:a22d99d26baf4af68ebef430e3131bb5a9b722b79a9fcfac6d9bbf8a88800687", size = 207745, upload-time = "2025-01-10T11:56:28.67Z" },
    { url = "https://files.pythonhosted.org/packages/bb/b5/2a8a4bcba3440550f358b839638fe8ec9146fa3c9194890b4998a530c926/mysqlclient-2.2.7-cp312-cp312-win_amd64.whl", hash = "sha256:4b4c0200890837fc64014cc938ef2273252ab544c1b12a6c1d674c23943f3f2e", size = 208032, upload-time = "2025-01-10T11:56:29.879Z" },
    { url = "https://files.pythonhosted.org/packages/29/01/e80141f1cd0459e4c9a5dd309dee135bbae41d6c6c121252fdd853001a8a/mysqlclient-2.2.7-cp313-cp313-win_amd64.whl", hash = "sha256:201a6faa301011dd07bca6b651fe5aaa546d7c9a5426835a06c3172e1056a3c5", size = 208000, upload-time = "2025-01-10T11:56:32.293Z" },
    { url = "https://files.pythonhosted.org/packages/16/cc/5b1570be9f8597ee41e2a0bd7b62ba861ec2c81898d9449f3d6bfbe15d29/mysqlclient-2.2.7-pp310-pypy310_pp73-win_amd64.whl", hash = "sha256:92af368ed9c9144737af569c86d3b6c74a012a6f6b792eb868384787b52bb585", size = 207800, upload-time = "2025-01-10T11:56:36.023Z" },
]

[[package]]
name = "nh3"
version = "0.3.2"
source = { registry = "https://pypi.org/simple" }
sdist = { url = "https://files.pythonhosted.org/packages/ca/a5/34c26015d3a434409f4d2a1cd8821a06c05238703f49283ffeb937bef093/nh3-0.3.2.tar.gz", hash = "sha256:f394759a06df8b685a4ebfb1874fb67a9cbfd58c64fc5ed587a663c0e63ec376", size = 19288, upload-time = "2025-10-30T11:17:45.948Z" }
wheels = [
    { url = "https://files.pythonhosted.org/packages/5b/01/a1eda067c0ba823e5e2bb033864ae4854549e49fb6f3407d2da949106bfb/nh3-0.3.2-cp314-cp314t-macosx_10_12_x86_64.macosx_11_0_arm64.macosx_10_12_universal2.whl", hash = "sha256:d18957a90806d943d141cc5e4a0fefa1d77cf0d7a156878bf9a66eed52c9cc7d", size = 1419839, upload-time = "2025-10-30T11:17:09.956Z" },
    { url = "https://files.pythonhosted.org/packages/30/57/07826ff65d59e7e9cc789ef1dc405f660cabd7458a1864ab58aefa17411b/nh3-0.3.2-cp314-cp314t-manylinux_2_17_x86_64.manylinux2014_x86_64.whl", hash = "sha256:45c953e57028c31d473d6b648552d9cab1efe20a42ad139d78e11d8f42a36130", size = 791183, upload-time = "2025-10-30T11:17:11.99Z" },
    { url = "https://files.pythonhosted.org/packages/af/2f/e8a86f861ad83f3bb5455f596d5c802e34fcdb8c53a489083a70fd301333/nh3-0.3.2-cp314-cp314t-manylinux_2_5_i686.manylinux1_i686.whl", hash = "sha256:2c9850041b77a9147d6bbd6dbbf13eeec7009eb60b44e83f07fcb2910075bf9b", size = 829127, upload-time = "2025-10-30T11:17:13.192Z" },
    { url = "https://files.pythonhosted.org/packages/d8/97/77aef4daf0479754e8e90c7f8f48f3b7b8725a3b8c0df45f2258017a6895/nh3-0.3.2-cp314-cp314t-musllinux_1_2_aarch64.whl", hash = "sha256:403c11563e50b915d0efdb622866d1d9e4506bce590ef7da57789bf71dd148b5", size = 997131, upload-time = "2025-10-30T11:17:14.677Z" },
    { url = "https://files.pythonhosted.org/packages/41/ee/fd8140e4df9d52143e89951dd0d797f5546004c6043285289fbbe3112293/nh3-0.3.2-cp314-cp314t-musllinux_1_2_armv7l.whl", hash = "sha256:0dca4365db62b2d71ff1620ee4f800c4729849906c5dd504ee1a7b2389558e31", size = 1068783, upload-time = "2025-10-30T11:17:15.861Z" },
    { url = "https://files.pythonhosted.org/packages/87/64/bdd9631779e2d588b08391f7555828f352e7f6427889daf2fa424bfc90c9/nh3-0.3.2-cp314-cp314t-musllinux_1_2_i686.whl", hash = "sha256:0fe7ee035dd7b2290715baf29cb27167dddd2ff70ea7d052c958dbd80d323c99", size = 994732, upload-time = "2025-10-30T11:17:17.155Z" },
    { url = "https://files.pythonhosted.org/packages/79/66/90190033654f1f28ca98e3d76b8be1194505583f9426b0dcde782a3970a2/nh3-0.3.2-cp314-cp314t-musllinux_1_2_x86_64.whl", hash = "sha256:a40202fd58e49129764f025bbaae77028e420f1d5b3c8e6f6fd3a6490d513868", size = 975997, upload-time = "2025-10-30T11:17:18.77Z" },
    { url = "https://files.pythonhosted.org/packages/34/30/ebf8e2e8d71fdb5a5d5d8836207177aed1682df819cbde7f42f16898946c/nh3-0.3.2-cp314-cp314t-win32.whl", hash = "sha256:1f9ba555a797dbdcd844b89523f29cdc90973d8bd2e836ea6b962cf567cadd93", size = 583364, upload-time = "2025-10-30T11:17:20.286Z" },
    { url = "https://files.pythonhosted.org/packages/94/ae/95c52b5a75da429f11ca8902c2128f64daafdc77758d370e4cc310ecda55/nh3-0.3.2-cp314-cp314t-win_amd64.whl", hash = "sha256:dce4248edc427c9b79261f3e6e2b3ecbdd9b88c267012168b4a7b3fc6fd41d13", size = 589982, upload-time = "2025-10-30T11:17:21.384Z" },
    { url = "https://files.pythonhosted.org/packages/b4/bd/c7d862a4381b95f2469704de32c0ad419def0f4a84b7a138a79532238114/nh3-0.3.2-cp314-cp314t-win_arm64.whl", hash = "sha256:019ecbd007536b67fdf76fab411b648fb64e2257ca3262ec80c3425c24028c80", size = 577126, upload-time = "2025-10-30T11:17:22.755Z" },
    { url = "https://files.pythonhosted.org/packages/b6/3e/f5a5cc2885c24be13e9b937441bd16a012ac34a657fe05e58927e8af8b7a/nh3-0.3.2-cp38-abi3-macosx_10_12_x86_64.macosx_11_0_arm64.macosx_10_12_universal2.whl", hash = "sha256:7064ccf5ace75825bd7bf57859daaaf16ed28660c1c6b306b649a9eda4b54b1e", size = 1431980, upload-time = "2025-10-30T11:17:25.457Z" },
    { url = "https://files.pythonhosted.org/packages/7f/f7/529a99324d7ef055de88b690858f4189379708abae92ace799365a797b7f/nh3-0.3.2-cp38-abi3-manylinux_2_17_aarch64.manylinux2014_aarch64.whl", hash = "sha256:c8745454cdd28bbbc90861b80a0111a195b0e3961b9fa2e672be89eb199fa5d8", size = 820805, upload-time = "2025-10-30T11:17:26.98Z" },
    { url = "https://files.pythonhosted.org/packages/3d/62/19b7c50ccd1fa7d0764822d2cea8f2a320f2fd77474c7a1805cb22cf69b0/nh3-0.3.2-cp38-abi3-manylinux_2_17_armv7l.manylinux2014_armv7l.whl", hash = "sha256:72d67c25a84579f4a432c065e8b4274e53b7cf1df8f792cf846abfe2c3090866", size = 803527, upload-time = "2025-10-30T11:17:28.284Z" },
    { url = "https://files.pythonhosted.org/packages/4a/ca/f022273bab5440abff6302731a49410c5ef66b1a9502ba3fbb2df998d9ff/nh3-0.3.2-cp38-abi3-manylinux_2_17_ppc64.manylinux2014_ppc64.whl", hash = "sha256:13398e676a14d6233f372c75f52d5ae74f98210172991f7a3142a736bd92b131", size = 1051674, upload-time = "2025-10-30T11:17:29.909Z" },
    { url = "https://files.pythonhosted.org/packages/fa/f7/5728e3b32a11daf5bd21cf71d91c463f74305938bc3eb9e0ac1ce141646e/nh3-0.3.2-cp38-abi3-manylinux_2_17_ppc64le.manylinux2014_ppc64le.whl", hash = "sha256:03d617e5c8aa7331bd2659c654e021caf9bba704b109e7b2b28b039a00949fe5", size = 1004737, upload-time = "2025-10-30T11:17:31.205Z" },
    { url = "https://files.pythonhosted.org/packages/53/7f/f17e0dba0a99cee29e6cee6d4d52340ef9cb1f8a06946d3a01eb7ec2fb01/nh3-0.3.2-cp38-abi3-manylinux_2_17_s390x.manylinux2014_s390x.whl", hash = "sha256:f2f55c4d2d5a207e74eefe4d828067bbb01300e06e2a7436142f915c5928de07", size = 911745, upload-time = "2025-10-30T11:17:32.945Z" },
    { url = "https://files.pythonhosted.org/packages/42/0f/c76bf3dba22c73c38e9b1113b017cf163f7696f50e003404ec5ecdb1e8a6/nh3-0.3.2-cp38-abi3-manylinux_2_17_x86_64.manylinux2014_x86_64.whl", hash = "sha256:7bb18403f02b655a1bbe4e3a4696c2ae1d6ae8f5991f7cacb684b1ae27e6c9f7", size = 797184, upload-time = "2025-10-30T11:17:34.226Z" },
    { url = "https://files.pythonhosted.org/packages/08/a1/73d8250f888fb0ddf1b119b139c382f8903d8bb0c5bd1f64afc7e38dad1d/nh3-0.3.2-cp38-abi3-manylinux_2_5_i686.manylinux1_i686.whl", hash = "sha256:6d66f41672eb4060cf87c037f760bdbc6847852ca9ef8e9c5a5da18f090abf87", size = 838556, upload-time = "2025-10-30T11:17:35.875Z" },
    { url = "https://files.pythonhosted.org/packages/d1/09/deb57f1fb656a7a5192497f4a287b0ade5a2ff6b5d5de4736d13ef6d2c1f/nh3-0.3.2-cp38-abi3-musllinux_1_2_aarch64.whl", hash = "sha256:f97f8b25cb2681d25e2338148159447e4d689aafdccfcf19e61ff7db3905768a", size = 1006695, upload-time = "2025-10-30T11:17:37.071Z" },
    { url = "https://files.pythonhosted.org/packages/b6/61/8f4d41c4ccdac30e4b1a4fa7be4b0f9914d8314a5058472f84c8e101a418/nh3-0.3.2-cp38-abi3-musllinux_1_2_armv7l.whl", hash = "sha256:2ab70e8c6c7d2ce953d2a58102eefa90c2d0a5ed7aa40c7e29a487bc5e613131", size = 1075471, upload-time = "2025-10-30T11:17:38.225Z" },
    { url = "https://files.pythonhosted.org/packages/b0/c6/966aec0cb4705e69f6c3580422c239205d5d4d0e50fac380b21e87b6cf1b/nh3-0.3.2-cp38-abi3-musllinux_1_2_i686.whl", hash = "sha256:1710f3901cd6440ca92494ba2eb6dc260f829fa8d9196b659fa10de825610ce0", size = 1002439, upload-time = "2025-10-30T11:17:39.553Z" },
    { url = "https://files.pythonhosted.org/packages/e2/c8/97a2d5f7a314cce2c5c49f30c6f161b7f3617960ade4bfc2fd1ee092cb20/nh3-0.3.2-cp38-abi3-musllinux_1_2_x86_64.whl", hash = "sha256:91e9b001101fb4500a2aafe3e7c92928d85242d38bf5ac0aba0b7480da0a4cd6", size = 987439, upload-time = "2025-10-30T11:17:40.81Z" },
    { url = "https://files.pythonhosted.org/packages/0d/95/2d6fc6461687d7a171f087995247dec33e8749a562bfadd85fb5dbf37a11/nh3-0.3.2-cp38-abi3-win32.whl", hash = "sha256:169db03df90da63286e0560ea0efa9b6f3b59844a9735514a1d47e6bb2c8c61b", size = 589826, upload-time = "2025-10-30T11:17:42.239Z" },
    { url = "https://files.pythonhosted.org/packages/64/9a/1a1c154f10a575d20dd634e5697805e589bbdb7673a0ad00e8da90044ba7/nh3-0.3.2-cp38-abi3-win_amd64.whl", hash = "sha256:562da3dca7a17f9077593214a9781a94b8d76de4f158f8c895e62f09573945fe", size = 596406, upload-time = "2025-10-30T11:17:43.773Z" },
    { url = "https://files.pythonhosted.org/packages/9e/7e/a96255f63b7aef032cbee8fc4d6e37def72e3aaedc1f72759235e8f13cb1/nh3-0.3.2-cp38-abi3-win_arm64.whl", hash = "sha256:cf5964d54edd405e68583114a7cba929468bcd7db5e676ae38ee954de1cfc104", size = 584162, upload-time = "2025-10-30T11:17:44.96Z" },
]

[[package]]
name = "nodeenv"
version = "1.10.0"
source = { registry = "https://pypi.org/simple" }
sdist = { url = "https://files.pythonhosted.org/packages/24/bf/d1bda4f6168e0b2e9e5958945e01910052158313224ada5ce1fb2e1113b8/nodeenv-1.10.0.tar.gz", hash = "sha256:996c191ad80897d076bdfba80a41994c2b47c68e224c542b48feba42ba00f8bb", size = 55611, upload-time = "2025-12-20T14:08:54.006Z" }
wheels = [
    { url = "https://files.pythonhosted.org/packages/88/b2/d0896bdcdc8d28a7fc5717c305f1a861c26e18c05047949fb371034d98bd/nodeenv-1.10.0-py2.py3-none-any.whl", hash = "sha256:5bb13e3eed2923615535339b3c620e76779af4cb4c6a90deccc9e36b274d3827", size = 23438, upload-time = "2025-12-20T14:08:52.782Z" },
]

[[package]]
name = "oracledb"
version = "3.4.1"
source = { registry = "https://pypi.org/simple" }
dependencies = [
    { name = "cryptography" },
    { name = "typing-extensions" },
]
sdist = { url = "https://files.pythonhosted.org/packages/5e/9d/4e86cd410294ebbb1f90a609aaae61c5fa064a5c10e501de3f4c67664e6c/oracledb-3.4.1.tar.gz", hash = "sha256:f5920df5ac9446579e8409607bba31dc2d23a2286a5b0ea17cb0d78d419392a6", size = 852693, upload-time = "2025-11-12T03:21:36.157Z" }
wheels = [
    { url = "https://files.pythonhosted.org/packages/4b/70/05645e72a67b45396a248a7949d89c91dc7a1ab5f7cedad110d9804e29d5/oracledb-3.4.1-cp310-cp310-macosx_10_9_universal2.whl", hash = "sha256:dfe18061f064d0455fad10d9301f6f92df9e32d18d75fb32802caf1ced4b304c", size = 4243226, upload-time = "2025-11-12T03:21:41.734Z" },
    { url = "https://files.pythonhosted.org/packages/7e/cc/f3a78ae31f87e41378c7bc60928fa5432d4eba80806cb0086edc11803a22/oracledb-3.4.1-cp310-cp310-manylinux2014_aarch64.manylinux_2_17_aarch64.manylinux_2_28_aarch64.whl", hash = "sha256:84055d6fd093a4d7b8ed653f433531e4c4cc161f7261d78efd7f6a65a1f19444", size = 2426914, upload-time = "2025-11-12T03:21:43.641Z" },
    { url = "https://files.pythonhosted.org/packages/a6/a6/3d3dabbec2651851f13fdb7c318a3c50780090235d340d851f7cb8deeeec/oracledb-3.4.1-cp310-cp310-manylinux2014_x86_64.manylinux_2_17_x86_64.manylinux_2_28_x86_64.whl", hash = "sha256:c9e20b6cd3245e84c30188874c524bb3c67c79b7a04fcb864e6ac39f55eae826", size = 2605903, upload-time = "2025-11-12T03:21:45.378Z" },
    { url = "https://files.pythonhosted.org/packages/ae/59/aa174fc8f5629b890424702edf582a8a635acaa0db1315b16160d703a887/oracledb-3.4.1-cp310-cp310-win32.whl", hash = "sha256:abedb0bf464bcf14d83e245eae000e03cad8ac68c945eb09cc46002d800fbf00", size = 1490352, upload-time = "2025-11-12T03:21:46.732Z" },
    { url = "https://files.pythonhosted.org/packages/8a/1c/9dded6efc747d8980667584c8464295d80d205f8a131e31cacfb274b6ed5/oracledb-3.4.1-cp310-cp310-win_amd64.whl", hash = "sha256:4ee604bb0f3acb5680782818f973445b8cd168e72a73b5ca2cd9807140afadee", size = 1837541, upload-time = "2025-11-12T03:21:48.571Z" },
    { url = "https://files.pythonhosted.org/packages/ed/9e/5901349b8797fabc7c6f78230376bfbd5541a847f1eb34be23bfb971add7/oracledb-3.4.1-cp311-cp311-macosx_10_9_universal2.whl", hash = "sha256:20b268be64994d0f636df9ff7613dcce420133f373d0d7fc84a31dd2f07322c0", size = 4226376, upload-time = "2025-11-12T03:21:49.959Z" },
    { url = "https://files.pythonhosted.org/packages/fc/c0/951d2ab8c04df9da309a82e211d19223a64dbbcfdd79f5f1aba6d8736408/oracledb-3.4.1-cp311-cp311-manylinux2014_aarch64.manylinux_2_17_aarch64.manylinux_2_28_aarch64.whl", hash = "sha256:d493946318d99a0f0e3f01d7c64c08ddae66f0aac735fa23c1eb94949d9db0f5", size = 2422323, upload-time = "2025-11-12T03:21:51.583Z" },
    { url = "https://files.pythonhosted.org/packages/a8/7c/82843dd7e55dec6331c0c7737e32523eb2f6156c6469055e2cb752e848f4/oracledb-3.4.1-cp311-cp311-manylinux2014_x86_64.manylinux_2_17_x86_64.manylinux_2_28_x86_64.whl", hash = "sha256:4d64fda2fa5d3e82c58b2c5126ab5511bccb84f8b47eedfe9f17e9c100fe7683", size = 2601267, upload-time = "2025-11-12T03:21:52.978Z" },
    { url = "https://files.pythonhosted.org/packages/27/3f/67b50042f955574fca574a2234ba4af421e9268601bceb49efd9c43c6bc8/oracledb-3.4.1-cp311-cp311-win32.whl", hash = "sha256:cd80aa4c4dec7347c6d2909fbaf7e35a5253341ff2cb6f3782ab7ca712bf0405", size = 1488075, upload-time = "2025-11-12T03:21:54.704Z" },
    { url = "https://files.pythonhosted.org/packages/8d/14/bab071234d61e84c65712902dd0edec825d82b3198ffddc977c9ea9a91f3/oracledb-3.4.1-cp311-cp311-win_amd64.whl", hash = "sha256:5e01e8696009cec4ebcb9fe678b23b8223595dc186c065899660cac4c1fc189b", size = 1843449, upload-time = "2025-11-12T03:21:56.342Z" },
    { url = "https://files.pythonhosted.org/packages/f7/d9/98367ba2c358de366de70b505531f9717cdfa7e29eff0c9ad113eecfce96/oracledb-3.4.1-cp312-cp312-macosx_10_13_universal2.whl", hash = "sha256:1c3f92c023ef1983e0e7f9a1b4a31df8568974c28c06ab0a574b1126e45083a8", size = 4222133, upload-time = "2025-11-12T03:21:58.212Z" },
    { url = "https://files.pythonhosted.org/packages/36/52/48ad2f7dae6288a2ddf0ac536d46ce4883d2d10ec7e16afbbd48f1ec0ff3/oracledb-3.4.1-cp312-cp312-manylinux2014_aarch64.manylinux_2_17_aarch64.manylinux_2_28_aarch64.whl", hash = "sha256:251211d64b90cc42d00ec2d2893873bc02ff4bc22125e9fc5a7f148a6208fd88", size = 2230374, upload-time = "2025-11-12T03:21:59.656Z" },
    { url = "https://files.pythonhosted.org/packages/8d/08/60d4301b4f72f099ed2252f8d0eb143e6fe9e5c8f4c2705c3163cea36808/oracledb-3.4.1-cp312-cp312-manylinux2014_x86_64.manylinux_2_17_x86_64.manylinux_2_28_x86_64.whl", hash = "sha256:ea529a5e6036fae3e2bc195fa76b6f48cd9c431e68c74ef78ee6a5e39c855c39", size = 2421755, upload-time = "2025-11-12T03:22:01.543Z" },
    { url = "https://files.pythonhosted.org/packages/48/35/412a90019a030f5dff0c031319733c6b8dd477832bafa88b733b4b3ec57b/oracledb-3.4.1-cp312-cp312-win32.whl", hash = "sha256:94e8e6d63b45fedd4e243147cb25dea1a0f6599d83852f3979fe725a8533e85a", size = 1449688, upload-time = "2025-11-12T03:22:03.422Z" },
    { url = "https://files.pythonhosted.org/packages/7b/01/ae9eca3055dc625923564ca653ca99ddd8eda95e44953ce55c18aba55066/oracledb-3.4.1-cp312-cp312-win_amd64.whl", hash = "sha256:84f15c483f9ec80dcded925df6ff473c69a293cd694d09b69abb911500659df4", size = 1794622, upload-time = "2025-11-12T03:22:04.941Z" },
    { url = "https://files.pythonhosted.org/packages/f0/4d/e32db901340dc6fc824d0d3b5e4660fe0199fba8adb0e81ac08b639c8ab9/oracledb-3.4.1-cp313-cp313-macosx_10_13_universal2.whl", hash = "sha256:ad817807b293e371c951af8ee67a56a5af88a5680a54fe79dfc7b9393ca128aa", size = 4206469, upload-time = "2025-11-12T03:22:06.881Z" },
    { url = "https://files.pythonhosted.org/packages/cf/68/1a038f29523eea19e42f4dd765bf523752408816b5ff21e8b998d8b25457/oracledb-3.4.1-cp313-cp313-manylinux2014_aarch64.manylinux_2_17_aarch64.manylinux_2_28_aarch64.whl", hash = "sha256:34b9bc25eae217defa3f4b8289b4915cd1101aaeeec33c7bace74f927996d452", size = 2233055, upload-time = "2025-11-12T03:22:08.259Z" },
    { url = "https://files.pythonhosted.org/packages/b9/66/a51243553ac6b0e1bc2cfd4db8a2f3299b1b60c9231d7c9133ee1442d15b/oracledb-3.4.1-cp313-cp313-manylinux2014_x86_64.manylinux_2_17_x86_64.manylinux_2_28_x86_64.whl", hash = "sha256:be6575759ba56ab3758f82bfbb74f75288ce69190e19c087793050cb012c0aa1", size = 2443312, upload-time = "2025-11-12T03:22:09.615Z" },
    { url = "https://files.pythonhosted.org/packages/f7/57/a6056d4432c07a959fd1032dd45bfaff69b91ac7e1204dbccf7bf7b4a91d/oracledb-3.4.1-cp313-cp313-win32.whl", hash = "sha256:635587e5f28be83ec0bf72e4bfb2f3a4544c0f8e303f2327f376d57116894541", size = 1453553, upload-time = "2025-11-12T03:22:11.045Z" },
    { url = "https://files.pythonhosted.org/packages/6a/57/dca415d8dd18a2a030a9402d49039493cdce6acfd37c8a038a4ede2328e6/oracledb-3.4.1-cp313-cp313-win_amd64.whl", hash = "sha256:354177708352e124c0f97ceccbe34be05e7f3ce7040a7dd3c2ebd857145ffe74", size = 1794005, upload-time = "2025-11-12T03:22:12.694Z" },
    { url = "https://files.pythonhosted.org/packages/59/07/dff7b9e6242b627d56f3fa6ad6639802003e1e5fbcc883d0ce27d82455ad/oracledb-3.4.1-cp314-cp314-macosx_10_15_universal2.whl", hash = "sha256:3ec1f9dd7310da7cbf219c2a05bb52df08da950c95ad2ace8a289854947bdc6b", size = 4247946, upload-time = "2025-11-12T03:22:14.473Z" },
    { url = "https://files.pythonhosted.org/packages/1f/95/739868c6f312683cc3afe9534644b4ce2d054fe137d8f7a1e7786df9f5aa/oracledb-3.4.1-cp314-cp314-manylinux2014_aarch64.manylinux_2_17_aarch64.manylinux_2_28_aarch64.whl", hash = "sha256:337a67d6c91015dfe7a2a1915f65c74adad26fcd428daaead296d91c92f09ad1", size = 2271628, upload-time = "2025-11-12T03:22:15.956Z" },
    { url = "https://files.pythonhosted.org/packages/fb/7c/307da513f5fb68e6454beb5bc1c715ec09a70d2af70a28b9fa6001c1b09b/oracledb-3.4.1-cp314-cp314-manylinux2014_x86_64.manylinux_2_17_x86_64.manylinux_2_28_x86_64.whl", hash = "sha256:9d5ffe4dd26e8012de433ec69f93be5737d81b04324072ec36dad37eb778fd9d", size = 2455603, upload-time = "2025-11-12T03:22:18.112Z" },
    { url = "https://files.pythonhosted.org/packages/c5/1a/af5bd7239cebfc33541432cfcba75893a3f2f44fa66648e6d8ce1fe96b0c/oracledb-3.4.1-cp314-cp314-win32.whl", hash = "sha256:693ef5f8c420545511096b3bc9a3861617222717321bc78c776afbbb6c16c5b9", size = 1474932, upload-time = "2025-11-12T03:22:19.574Z" },
    { url = "https://files.pythonhosted.org/packages/f1/ee/79d2ed18fd234bcbd407c1b36372dc898cf68de825ec650df7b1627acb51/oracledb-3.4.1-cp314-cp314-win_amd64.whl", hash = "sha256:6adb483d7120cdd056173b71c901f71dbe2265c5bd402f768b0b1ab27af519b1", size = 1837566, upload-time = "2025-11-12T03:22:20.959Z" },
]

[[package]]
name = "packaging"
version = "25.0"
source = { registry = "https://pypi.org/simple" }
sdist = { url = "https://files.pythonhosted.org/packages/a1/d4/1fc4078c65507b51b96ca8f8c3ba19e6a61c8253c72794544580a7b6c24d/packaging-25.0.tar.gz", hash = "sha256:d443872c98d677bf60f6a1f2f8c1cb748e8fe762d2bf9d3148b5599295b0fc4f", size = 165727, upload-time = "2025-04-19T11:48:59.673Z" }
wheels = [
    { url = "https://files.pythonhosted.org/packages/20/12/38679034af332785aac8774540895e234f4d07f7545804097de4b666afd8/packaging-25.0-py3-none-any.whl", hash = "sha256:29572ef2b1f17581046b3a2227d5c611fb25ec70ca1ba8554b24b0e69331a484", size = 66469, upload-time = "2025-04-19T11:48:57.875Z" },
]

[[package]]
name = "parso"
version = "0.8.5"
source = { registry = "https://pypi.org/simple" }
sdist = { url = "https://files.pythonhosted.org/packages/d4/de/53e0bcf53d13e005bd8c92e7855142494f41171b34c2536b86187474184d/parso-0.8.5.tar.gz", hash = "sha256:034d7354a9a018bdce352f48b2a8a450f05e9d6ee85db84764e9b6bd96dafe5a", size = 401205, upload-time = "2025-08-23T15:15:28.028Z" }
wheels = [
    { url = "https://files.pythonhosted.org/packages/16/32/f8e3c85d1d5250232a5d3477a2a28cc291968ff175caeadaf3cc19ce0e4a/parso-0.8.5-py2.py3-none-any.whl", hash = "sha256:646204b5ee239c396d040b90f9e272e9a8017c630092bf59980beb62fd033887", size = 106668, upload-time = "2025-08-23T15:15:25.663Z" },
]

[[package]]
name = "pathspec"
version = "0.12.1"
source = { registry = "https://pypi.org/simple" }
sdist = { url = "https://files.pythonhosted.org/packages/ca/bc/f35b8446f4531a7cb215605d100cd88b7ac6f44ab3fc94870c120ab3adbf/pathspec-0.12.1.tar.gz", hash = "sha256:a482d51503a1ab33b1c67a6c3813a26953dbdc71c31dacaef9a838c4e29f5712", size = 51043, upload-time = "2023-12-10T22:30:45Z" }
wheels = [
    { url = "https://files.pythonhosted.org/packages/cc/20/ff623b09d963f88bfde16306a54e12ee5ea43e9b597108672ff3a408aad6/pathspec-0.12.1-py3-none-any.whl", hash = "sha256:a0d503e138a4c123b27490a4f7beda6a01c6f288df0e4a8b79c7eb0dc7b4cc08", size = 31191, upload-time = "2023-12-10T22:30:43.14Z" },
]

[[package]]
name = "pexpect"
version = "4.9.0"
source = { registry = "https://pypi.org/simple" }
dependencies = [
    { name = "ptyprocess" },
]
sdist = { url = "https://files.pythonhosted.org/packages/42/92/cc564bf6381ff43ce1f4d06852fc19a2f11d180f23dc32d9588bee2f149d/pexpect-4.9.0.tar.gz", hash = "sha256:ee7d41123f3c9911050ea2c2dac107568dc43b2d3b0c7557a33212c398ead30f", size = 166450, upload-time = "2023-11-25T09:07:26.339Z" }
wheels = [
    { url = "https://files.pythonhosted.org/packages/9e/c3/059298687310d527a58bb01f3b1965787ee3b40dce76752eda8b44e9a2c5/pexpect-4.9.0-py2.py3-none-any.whl", hash = "sha256:7236d1e080e4936be2dc3e326cec0af72acf9212a7e1d060210e70a47e253523", size = 63772, upload-time = "2023-11-25T06:56:14.81Z" },
]

[[package]]
name = "platformdirs"
version = "4.5.1"
source = { registry = "https://pypi.org/simple" }
sdist = { url = "https://files.pythonhosted.org/packages/cf/86/0248f086a84f01b37aaec0fa567b397df1a119f73c16f6c7a9aac73ea309/platformdirs-4.5.1.tar.gz", hash = "sha256:61d5cdcc6065745cdd94f0f878977f8de9437be93de97c1c12f853c9c0cdcbda", size = 21715, upload-time = "2025-12-05T13:52:58.638Z" }
wheels = [
    { url = "https://files.pythonhosted.org/packages/cb/28/3bfe2fa5a7b9c46fe7e13c97bda14c895fb10fa2ebf1d0abb90e0cea7ee1/platformdirs-4.5.1-py3-none-any.whl", hash = "sha256:d03afa3963c806a9bed9d5125c8f4cb2fdaf74a55ab60e5d59b3fde758104d31", size = 18731, upload-time = "2025-12-05T13:52:56.823Z" },
]

[[package]]
name = "playwright"
version = "1.57.0"
source = { registry = "https://pypi.org/simple" }
dependencies = [
    { name = "greenlet" },
    { name = "pyee" },
]
wheels = [
    { url = "https://files.pythonhosted.org/packages/ed/b6/e17543cea8290ae4dced10be21d5a43c360096aa2cce0aa7039e60c50df3/playwright-1.57.0-py3-none-macosx_10_13_x86_64.whl", hash = "sha256:9351c1ac3dfd9b3820fe7fc4340d96c0d3736bb68097b9b7a69bd45d25e9370c", size = 41985039, upload-time = "2025-12-09T08:06:18.408Z" },
    { url = "https://files.pythonhosted.org/packages/8b/04/ef95b67e1ff59c080b2effd1a9a96984d6953f667c91dfe9d77c838fc956/playwright-1.57.0-py3-none-macosx_11_0_arm64.whl", hash = "sha256:a4a9d65027bce48eeba842408bcc1421502dfd7e41e28d207e94260fa93ca67e", size = 40775575, upload-time = "2025-12-09T08:06:22.105Z" },
    { url = "https://files.pythonhosted.org/packages/60/bd/5563850322a663956c927eefcf1457d12917e8f118c214410e815f2147d1/playwright-1.57.0-py3-none-macosx_11_0_universal2.whl", hash = "sha256:99104771abc4eafee48f47dac2369e0015516dc1ce8c409807d2dd440828b9a4", size = 41985042, upload-time = "2025-12-09T08:06:25.357Z" },
    { url = "https://files.pythonhosted.org/packages/56/61/3a803cb5ae0321715bfd5247ea871d25b32c8f372aeb70550a90c5f586df/playwright-1.57.0-py3-none-manylinux1_x86_64.whl", hash = "sha256:284ed5a706b7c389a06caa431b2f0ba9ac4130113c3a779767dda758c2497bb1", size = 45975252, upload-time = "2025-12-09T08:06:29.186Z" },
    { url = "https://files.pythonhosted.org/packages/83/d7/b72eb59dfbea0013a7f9731878df8c670f5f35318cedb010c8a30292c118/playwright-1.57.0-py3-none-manylinux_2_17_aarch64.manylinux2014_aarch64.whl", hash = "sha256:38a1bae6c0a07839cdeaddbc0756b3b2b85e476c07945f64ece08f1f956a86f1", size = 45706917, upload-time = "2025-12-09T08:06:32.549Z" },
    { url = "https://files.pythonhosted.org/packages/e4/09/3fc9ebd7c95ee54ba6a68d5c0bc23e449f7235f4603fc60534a364934c16/playwright-1.57.0-py3-none-win32.whl", hash = "sha256:1dd93b265688da46e91ecb0606d36f777f8eadcf7fbef12f6426b20bf0c9137c", size = 36553860, upload-time = "2025-12-09T08:06:35.864Z" },
    { url = "https://files.pythonhosted.org/packages/58/d4/dcdfd2a33096aeda6ca0d15584800443dd2be64becca8f315634044b135b/playwright-1.57.0-py3-none-win_amd64.whl", hash = "sha256:6caefb08ed2c6f29d33b8088d05d09376946e49a73be19271c8cd5384b82b14c", size = 36553864, upload-time = "2025-12-09T08:06:38.915Z" },
    { url = "https://files.pythonhosted.org/packages/6a/60/fe31d7e6b8907789dcb0584f88be741ba388413e4fbce35f1eba4e3073de/playwright-1.57.0-py3-none-win_arm64.whl", hash = "sha256:5f065f5a133dbc15e6e7c71e7bc04f258195755b1c32a432b792e28338c8335e", size = 32837940, upload-time = "2025-12-09T08:06:42.268Z" },
]

[[package]]
name = "pluggy"
version = "1.6.0"
source = { registry = "https://pypi.org/simple" }
sdist = { url = "https://files.pythonhosted.org/packages/f9/e2/3e91f31a7d2b083fe6ef3fa267035b518369d9511ffab804f839851d2779/pluggy-1.6.0.tar.gz", hash = "sha256:7dcc130b76258d33b90f61b658791dede3486c3e6bfb003ee5c9bfb396dd22f3", size = 69412, upload-time = "2025-05-15T12:30:07.975Z" }
wheels = [
    { url = "https://files.pythonhosted.org/packages/54/20/4d324d65cc6d9205fabedc306948156824eb9f0ee1633355a8f7ec5c66bf/pluggy-1.6.0-py3-none-any.whl", hash = "sha256:e920276dd6813095e9377c0bc5566d94c932c33b27a3e3945d8389c374dd4746", size = 20538, upload-time = "2025-05-15T12:30:06.134Z" },
]

[[package]]
name = "pprintpp"
version = "0.4.0"
source = { registry = "https://pypi.org/simple" }
sdist = { url = "https://files.pythonhosted.org/packages/06/1a/7737e7a0774da3c3824d654993cf57adc915cb04660212f03406334d8c0b/pprintpp-0.4.0.tar.gz", hash = "sha256:ea826108e2c7f49dc6d66c752973c3fc9749142a798d6b254e1e301cfdbc6403", size = 17995, upload-time = "2018-07-01T01:42:34.87Z" }
wheels = [
    { url = "https://files.pythonhosted.org/packages/4e/d1/e4ed95fdd3ef13b78630280d9e9e240aeb65cc7c544ec57106149c3942fb/pprintpp-0.4.0-py2.py3-none-any.whl", hash = "sha256:b6b4dcdd0c0c0d75e4d7b2f21a9e933e5b2ce62b26e1a54537f9651ae5a5c01d", size = 16952, upload-time = "2018-07-01T01:42:36.496Z" },
]

[[package]]
name = "pre-commit"
version = "4.5.1"
source = { registry = "https://pypi.org/simple" }
dependencies = [
    { name = "cfgv" },
    { name = "identify" },
    { name = "nodeenv" },
    { name = "pyyaml" },
    { name = "virtualenv" },
]
sdist = { url = "https://files.pythonhosted.org/packages/40/f1/6d86a29246dfd2e9b6237f0b5823717f60cad94d47ddc26afa916d21f525/pre_commit-4.5.1.tar.gz", hash = "sha256:eb545fcff725875197837263e977ea257a402056661f09dae08e4b149b030a61", size = 198232, upload-time = "2025-12-16T21:14:33.552Z" }
wheels = [
    { url = "https://files.pythonhosted.org/packages/5d/19/fd3ef348460c80af7bb4669ea7926651d1f95c23ff2df18b9d24bab4f3fa/pre_commit-4.5.1-py2.py3-none-any.whl", hash = "sha256:3b3afd891e97337708c1674210f8eba659b52a38ea5f822ff142d10786221f77", size = 226437, upload-time = "2025-12-16T21:14:32.409Z" },
]

[[package]]
name = "prompt-toolkit"
version = "3.0.52"
source = { registry = "https://pypi.org/simple" }
dependencies = [
    { name = "wcwidth" },
]
sdist = { url = "https://files.pythonhosted.org/packages/a1/96/06e01a7b38dce6fe1db213e061a4602dd6032a8a97ef6c1a862537732421/prompt_toolkit-3.0.52.tar.gz", hash = "sha256:28cde192929c8e7321de85de1ddbe736f1375148b02f2e17edd840042b1be855", size = 434198, upload-time = "2025-08-27T15:24:02.057Z" }
wheels = [
    { url = "https://files.pythonhosted.org/packages/84/03/0d3ce49e2505ae70cf43bc5bb3033955d2fc9f932163e84dc0779cc47f48/prompt_toolkit-3.0.52-py3-none-any.whl", hash = "sha256:9aac639a3bbd33284347de5ad8d68ecc044b91a762dc39b7c21095fcd6a19955", size = 391431, upload-time = "2025-08-27T15:23:59.498Z" },
]

[[package]]
name = "psycopg"
version = "3.3.2"
source = { registry = "https://pypi.org/simple" }
dependencies = [
    { name = "typing-extensions", marker = "python_full_version < '3.13'" },
    { name = "tzdata", marker = "sys_platform == 'win32'" },
]
sdist = { url = "https://files.pythonhosted.org/packages/e0/1a/7d9ef4fdc13ef7f15b934c393edc97a35c281bb7d3c3329fbfcbe915a7c2/psycopg-3.3.2.tar.gz", hash = "sha256:707a67975ee214d200511177a6a80e56e654754c9afca06a7194ea6bbfde9ca7", size = 165630, upload-time = "2025-12-06T17:34:53.899Z" }
wheels = [
    { url = "https://files.pythonhosted.org/packages/8c/51/2779ccdf9305981a06b21a6b27e8547c948d85c41c76ff434192784a4c93/psycopg-3.3.2-py3-none-any.whl", hash = "sha256:3e94bc5f4690247d734599af56e51bae8e0db8e4311ea413f801fef82b14a99b", size = 212774, upload-time = "2025-12-06T17:31:41.414Z" },
]

[[package]]
name = "psycopg2"
version = "2.9.11"
source = { registry = "https://pypi.org/simple" }
sdist = { url = "https://files.pythonhosted.org/packages/89/8d/9d12bc8677c24dad342ec777529bce705b3e785fa05d85122b5502b9ab55/psycopg2-2.9.11.tar.gz", hash = "sha256:964d31caf728e217c697ff77ea69c2ba0865fa41ec20bb00f0977e62fdcc52e3", size = 379598, upload-time = "2025-10-10T11:14:46.075Z" }
wheels = [
    { url = "https://files.pythonhosted.org/packages/e3/ba/b7672ed9d0be238265972ef52a7a8c9e9e815ca2a7dc19a1b2e4b5b637f0/psycopg2-2.9.11-cp310-cp310-win_amd64.whl", hash = "sha256:103e857f46bb76908768ead4e2d0ba1d1a130e7b8ed77d3ae91e8b33481813e8", size = 2713725, upload-time = "2025-10-10T11:10:09.391Z" },
    { url = "https://files.pythonhosted.org/packages/86/fe/d6dce306fd7b61e312757ba4d068617f562824b9c6d3e4a39fc578ea2814/psycopg2-2.9.11-cp311-cp311-win_amd64.whl", hash = "sha256:210daed32e18f35e3140a1ebe059ac29209dd96468f2f7559aa59f75ee82a5cb", size = 2713723, upload-time = "2025-10-10T11:10:12.957Z" },
    { url = "https://files.pythonhosted.org/packages/b5/bf/635fbe5dd10ed200afbbfbe98f8602829252ca1cce81cc48fb25ed8dadc0/psycopg2-2.9.11-cp312-cp312-win_amd64.whl", hash = "sha256:e03e4a6dbe87ff81540b434f2e5dc2bddad10296db5eea7bdc995bf5f4162938", size = 2713969, upload-time = "2025-10-10T11:10:15.946Z" },
    { url = "https://files.pythonhosted.org/packages/88/5a/18c8cb13fc6908dc41a483d2c14d927a7a3f29883748747e8cb625da6587/psycopg2-2.9.11-cp313-cp313-win_amd64.whl", hash = "sha256:8dc379166b5b7d5ea66dcebf433011dfc51a7bb8a5fc12367fa05668e5fc53c8", size = 2714048, upload-time = "2025-10-10T11:10:19.816Z" },
    { url = "https://files.pythonhosted.org/packages/47/08/737aa39c78d705a7ce58248d00eeba0e9fc36be488f9b672b88736fbb1f7/psycopg2-2.9.11-cp314-cp314-win_amd64.whl", hash = "sha256:f10a48acba5fe6e312b891f290b4d2ca595fc9a06850fe53320beac353575578", size = 2803738, upload-time = "2025-10-10T11:10:23.196Z" },
]

[[package]]
name = "ptyprocess"
version = "0.7.0"
source = { registry = "https://pypi.org/simple" }
sdist = { url = "https://files.pythonhosted.org/packages/20/e5/16ff212c1e452235a90aeb09066144d0c5a6a8c0834397e03f5224495c4e/ptyprocess-0.7.0.tar.gz", hash = "sha256:5c5d0a3b48ceee0b48485e0c26037c0acd7d29765ca3fbb5cb3831d347423220", size = 70762, upload-time = "2020-12-28T15:15:30.155Z" }
wheels = [
    { url = "https://files.pythonhosted.org/packages/22/a6/858897256d0deac81a172289110f31629fc4cee19b6f01283303e18c8db3/ptyprocess-0.7.0-py2.py3-none-any.whl", hash = "sha256:4b41f3967fce3af57cc7e94b888626c18bf37a083e3651ca8feeb66d492fef35", size = 13993, upload-time = "2020-12-28T15:15:28.35Z" },
]

[[package]]
name = "pure-eval"
version = "0.2.3"
source = { registry = "https://pypi.org/simple" }
sdist = { url = "https://files.pythonhosted.org/packages/cd/05/0a34433a064256a578f1783a10da6df098ceaa4a57bbeaa96a6c0352786b/pure_eval-0.2.3.tar.gz", hash = "sha256:5f4e983f40564c576c7c8635ae88db5956bb2229d7e9237d03b3c0b0190eaf42", size = 19752, upload-time = "2024-07-21T12:58:21.801Z" }
wheels = [
    { url = "https://files.pythonhosted.org/packages/8e/37/efad0257dc6e593a18957422533ff0f87ede7c9c6ea010a2177d738fb82f/pure_eval-0.2.3-py3-none-any.whl", hash = "sha256:1db8e35b67b3d218d818ae653e27f06c3aa420901fa7b081ca98cbedc874e0d0", size = 11842, upload-time = "2024-07-21T12:58:20.04Z" },
]

[[package]]
name = "pycparser"
version = "2.23"
source = { registry = "https://pypi.org/simple" }
sdist = { url = "https://files.pythonhosted.org/packages/fe/cf/d2d3b9f5699fb1e4615c8e32ff220203e43b248e1dfcc6736ad9057731ca/pycparser-2.23.tar.gz", hash = "sha256:78816d4f24add8f10a06d6f05b4d424ad9e96cfebf68a4ddc99c65c0720d00c2", size = 173734, upload-time = "2025-09-09T13:23:47.91Z" }
wheels = [
    { url = "https://files.pythonhosted.org/packages/a0/e3/59cd50310fc9b59512193629e1984c1f95e5c8ae6e5d8c69532ccc65a7fe/pycparser-2.23-py3-none-any.whl", hash = "sha256:e5c6e8d3fbad53479cab09ac03729e0a9faf2bee3db8208a550daf5af81a5934", size = 118140, upload-time = "2025-09-09T13:23:46.651Z" },
]

[[package]]
name = "pyee"
version = "13.0.0"
source = { registry = "https://pypi.org/simple" }
dependencies = [
    { name = "typing-extensions" },
]
sdist = { url = "https://files.pythonhosted.org/packages/95/03/1fd98d5841cd7964a27d729ccf2199602fe05eb7a405c1462eb7277945ed/pyee-13.0.0.tar.gz", hash = "sha256:b391e3c5a434d1f5118a25615001dbc8f669cf410ab67d04c4d4e07c55481c37", size = 31250, upload-time = "2025-03-17T18:53:15.955Z" }
wheels = [
    { url = "https://files.pythonhosted.org/packages/9b/4d/b9add7c84060d4c1906abe9a7e5359f2a60f7a9a4f67268b2766673427d8/pyee-13.0.0-py3-none-any.whl", hash = "sha256:48195a3cddb3b1515ce0695ed76036b5ccc2ef3a9f963ff9f77aec0139845498", size = 15730, upload-time = "2025-03-17T18:53:14.532Z" },
]

[[package]]
name = "pygments"
version = "2.19.2"
source = { registry = "https://pypi.org/simple" }
sdist = { url = "https://files.pythonhosted.org/packages/b0/77/a5b8c569bf593b0140bde72ea885a803b82086995367bf2037de0159d924/pygments-2.19.2.tar.gz", hash = "sha256:636cb2477cec7f8952536970bc533bc43743542f70392ae026374600add5b887", size = 4968631, upload-time = "2025-06-21T13:39:12.283Z" }
wheels = [
    { url = "https://files.pythonhosted.org/packages/c7/21/705964c7812476f378728bdf590ca4b771ec72385c533964653c68e86bdc/pygments-2.19.2-py3-none-any.whl", hash = "sha256:86540386c03d588bb81d44bc3928634ff26449851e99741617ecb9037ee5ec0b", size = 1225217, upload-time = "2025-06-21T13:39:07.939Z" },
]

[[package]]
name = "pyproject-api"
version = "1.10.0"
source = { registry = "https://pypi.org/simple" }
dependencies = [
    { name = "packaging" },
    { name = "tomli", marker = "python_full_version < '3.11'" },
]
sdist = { url = "https://files.pythonhosted.org/packages/45/7b/c0e1333b61d41c69e59e5366e727b18c4992688caf0de1be10b3e5265f6b/pyproject_api-1.10.0.tar.gz", hash = "sha256:40c6f2d82eebdc4afee61c773ed208c04c19db4c4a60d97f8d7be3ebc0bbb330", size = 22785, upload-time = "2025-10-09T19:12:27.21Z" }
wheels = [
    { url = "https://files.pythonhosted.org/packages/54/cc/cecf97be298bee2b2a37dd360618c819a2a7fd95251d8e480c1f0eb88f3b/pyproject_api-1.10.0-py3-none-any.whl", hash = "sha256:8757c41a79c0f4ab71b99abed52b97ecf66bd20b04fa59da43b5840bac105a09", size = 13218, upload-time = "2025-10-09T19:12:24.428Z" },
]

[[package]]
name = "pytest"
version = "9.0.2"
source = { registry = "https://pypi.org/simple" }
dependencies = [
    { name = "colorama", marker = "sys_platform == 'win32'" },
    { name = "exceptiongroup", marker = "python_full_version < '3.11'" },
    { name = "iniconfig" },
    { name = "packaging" },
    { name = "pluggy" },
    { name = "pygments" },
    { name = "tomli", marker = "python_full_version < '3.11'" },
]
sdist = { url = "https://files.pythonhosted.org/packages/d1/db/7ef3487e0fb0049ddb5ce41d3a49c235bf9ad299b6a25d5780a89f19230f/pytest-9.0.2.tar.gz", hash = "sha256:75186651a92bd89611d1d9fc20f0b4345fd827c41ccd5c299a868a05d70edf11", size = 1568901, upload-time = "2025-12-06T21:30:51.014Z" }
wheels = [
    { url = "https://files.pythonhosted.org/packages/3b/ab/b3226f0bd7cdcf710fbede2b3548584366da3b19b5021e74f5bde2a8fa3f/pytest-9.0.2-py3-none-any.whl", hash = "sha256:711ffd45bf766d5264d487b917733b453d917afd2b0ad65223959f59089f875b", size = 374801, upload-time = "2025-12-06T21:30:49.154Z" },
]

[[package]]
name = "pytest-base-url"
version = "2.1.0"
source = { registry = "https://pypi.org/simple" }
dependencies = [
    { name = "pytest" },
    { name = "requests" },
]
sdist = { url = "https://files.pythonhosted.org/packages/ae/1a/b64ac368de6b993135cb70ca4e5d958a5c268094a3a2a4cac6f0021b6c4f/pytest_base_url-2.1.0.tar.gz", hash = "sha256:02748589a54f9e63fcbe62301d6b0496da0d10231b753e950c63e03aee745d45", size = 6702, upload-time = "2024-01-31T22:43:00.81Z" }
wheels = [
    { url = "https://files.pythonhosted.org/packages/98/1c/b00940ab9eb8ede7897443b771987f2f4a76f06be02f1b3f01eb7567e24a/pytest_base_url-2.1.0-py3-none-any.whl", hash = "sha256:3ad15611778764d451927b2a53240c1a7a591b521ea44cebfe45849d2d2812e6", size = 5302, upload-time = "2024-01-31T22:42:58.897Z" },
]

[[package]]
name = "pytest-cov"
version = "7.0.0"
source = { registry = "https://pypi.org/simple" }
dependencies = [
    { name = "coverage", extra = ["toml"] },
    { name = "pluggy" },
    { name = "pytest" },
]
sdist = { url = "https://files.pythonhosted.org/packages/5e/f7/c933acc76f5208b3b00089573cf6a2bc26dc80a8aece8f52bb7d6b1855ca/pytest_cov-7.0.0.tar.gz", hash = "sha256:33c97eda2e049a0c5298e91f519302a1334c26ac65c1a483d6206fd458361af1", size = 54328, upload-time = "2025-09-09T10:57:02.113Z" }
wheels = [
    { url = "https://files.pythonhosted.org/packages/ee/49/1377b49de7d0c1ce41292161ea0f721913fa8722c19fb9c1e3aa0367eecb/pytest_cov-7.0.0-py3-none-any.whl", hash = "sha256:3b8e9558b16cc1479da72058bdecf8073661c7f57f7d3c5f22a1c23507f2d861", size = 22424, upload-time = "2025-09-09T10:57:00.695Z" },
]

[[package]]
name = "pytest-django"
version = "4.11.1"
source = { registry = "https://pypi.org/simple" }
dependencies = [
    { name = "pytest" },
]
sdist = { url = "https://files.pythonhosted.org/packages/b1/fb/55d580352db26eb3d59ad50c64321ddfe228d3d8ac107db05387a2fadf3a/pytest_django-4.11.1.tar.gz", hash = "sha256:a949141a1ee103cb0e7a20f1451d355f83f5e4a5d07bdd4dcfdd1fd0ff227991", size = 86202, upload-time = "2025-04-03T18:56:09.338Z" }
wheels = [
    { url = "https://files.pythonhosted.org/packages/be/ac/bd0608d229ec808e51a21044f3f2f27b9a37e7a0ebaca7247882e67876af/pytest_django-4.11.1-py3-none-any.whl", hash = "sha256:1b63773f648aa3d8541000c26929c1ea63934be1cfa674c76436966d73fe6a10", size = 25281, upload-time = "2025-04-03T18:56:07.678Z" },
]

[[package]]
name = "pytest-playwright"
version = "0.7.2"
source = { registry = "https://pypi.org/simple" }
dependencies = [
    { name = "playwright" },
    { name = "pytest" },
    { name = "pytest-base-url" },
    { name = "python-slugify" },
]
sdist = { url = "https://files.pythonhosted.org/packages/e8/6b/913e36aa421b35689ec95ed953ff7e8df3f2ee1c7b8ab2a3f1fd39d95faf/pytest_playwright-0.7.2.tar.gz", hash = "sha256:247b61123b28c7e8febb993a187a07e54f14a9aa04edc166f7a976d88f04c770", size = 16928, upload-time = "2025-11-24T03:43:22.53Z" }
wheels = [
    { url = "https://files.pythonhosted.org/packages/76/61/4d333d8354ea2bea2c2f01bad0a4aa3c1262de20e1241f78e73360e9b620/pytest_playwright-0.7.2-py3-none-any.whl", hash = "sha256:8084e015b2b3ecff483c2160f1c8219b38b66c0d4578b23c0f700d1b0240ea38", size = 16881, upload-time = "2025-11-24T03:43:24.423Z" },
]

[[package]]
name = "python-slugify"
version = "8.0.4"
source = { registry = "https://pypi.org/simple" }
dependencies = [
    { name = "text-unidecode" },
]
sdist = { url = "https://files.pythonhosted.org/packages/87/c7/5e1547c44e31da50a460df93af11a535ace568ef89d7a811069ead340c4a/python-slugify-8.0.4.tar.gz", hash = "sha256:59202371d1d05b54a9e7720c5e038f928f45daaffe41dd10822f3907b937c856", size = 10921, upload-time = "2024-02-08T18:32:45.488Z" }
wheels = [
    { url = "https://files.pythonhosted.org/packages/a4/62/02da182e544a51a5c3ccf4b03ab79df279f9c60c5e82d5e8bec7ca26ac11/python_slugify-8.0.4-py2.py3-none-any.whl", hash = "sha256:276540b79961052b66b7d116620b36518847f52d5fd9e3a70164fc8c50faa6b8", size = 10051, upload-time = "2024-02-08T18:32:43.911Z" },
]

[[package]]
name = "pyyaml"
version = "6.0.3"
source = { registry = "https://pypi.org/simple" }
sdist = { url = "https://files.pythonhosted.org/packages/05/8e/961c0007c59b8dd7729d542c61a4d537767a59645b82a0b521206e1e25c2/pyyaml-6.0.3.tar.gz", hash = "sha256:d76623373421df22fb4cf8817020cbb7ef15c725b9d5e45f17e189bfc384190f", size = 130960, upload-time = "2025-09-25T21:33:16.546Z" }
wheels = [
    { url = "https://files.pythonhosted.org/packages/f4/a0/39350dd17dd6d6c6507025c0e53aef67a9293a6d37d3511f23ea510d5800/pyyaml-6.0.3-cp310-cp310-macosx_10_13_x86_64.whl", hash = "sha256:214ed4befebe12df36bcc8bc2b64b396ca31be9304b8f59e25c11cf94a4c033b", size = 184227, upload-time = "2025-09-25T21:31:46.04Z" },
    { url = "https://files.pythonhosted.org/packages/05/14/52d505b5c59ce73244f59c7a50ecf47093ce4765f116cdb98286a71eeca2/pyyaml-6.0.3-cp310-cp310-macosx_11_0_arm64.whl", hash = "sha256:02ea2dfa234451bbb8772601d7b8e426c2bfa197136796224e50e35a78777956", size = 174019, upload-time = "2025-09-25T21:31:47.706Z" },
    { url = "https://files.pythonhosted.org/packages/43/f7/0e6a5ae5599c838c696adb4e6330a59f463265bfa1e116cfd1fbb0abaaae/pyyaml-6.0.3-cp310-cp310-manylinux2014_aarch64.manylinux_2_17_aarch64.manylinux_2_28_aarch64.whl", hash = "sha256:b30236e45cf30d2b8e7b3e85881719e98507abed1011bf463a8fa23e9c3e98a8", size = 740646, upload-time = "2025-09-25T21:31:49.21Z" },
    { url = "https://files.pythonhosted.org/packages/2f/3a/61b9db1d28f00f8fd0ae760459a5c4bf1b941baf714e207b6eb0657d2578/pyyaml-6.0.3-cp310-cp310-manylinux2014_s390x.manylinux_2_17_s390x.manylinux_2_28_s390x.whl", hash = "sha256:66291b10affd76d76f54fad28e22e51719ef9ba22b29e1d7d03d6777a9174198", size = 840793, upload-time = "2025-09-25T21:31:50.735Z" },
    { url = "https://files.pythonhosted.org/packages/7a/1e/7acc4f0e74c4b3d9531e24739e0ab832a5edf40e64fbae1a9c01941cabd7/pyyaml-6.0.3-cp310-cp310-manylinux2014_x86_64.manylinux_2_17_x86_64.manylinux_2_28_x86_64.whl", hash = "sha256:9c7708761fccb9397fe64bbc0395abcae8c4bf7b0eac081e12b809bf47700d0b", size = 770293, upload-time = "2025-09-25T21:31:51.828Z" },
    { url = "https://files.pythonhosted.org/packages/8b/ef/abd085f06853af0cd59fa5f913d61a8eab65d7639ff2a658d18a25d6a89d/pyyaml-6.0.3-cp310-cp310-musllinux_1_2_aarch64.whl", hash = "sha256:418cf3f2111bc80e0933b2cd8cd04f286338bb88bdc7bc8e6dd775ebde60b5e0", size = 732872, upload-time = "2025-09-25T21:31:53.282Z" },
    { url = "https://files.pythonhosted.org/packages/1f/15/2bc9c8faf6450a8b3c9fc5448ed869c599c0a74ba2669772b1f3a0040180/pyyaml-6.0.3-cp310-cp310-musllinux_1_2_x86_64.whl", hash = "sha256:5e0b74767e5f8c593e8c9b5912019159ed0533c70051e9cce3e8b6aa699fcd69", size = 758828, upload-time = "2025-09-25T21:31:54.807Z" },
    { url = "https://files.pythonhosted.org/packages/a3/00/531e92e88c00f4333ce359e50c19b8d1de9fe8d581b1534e35ccfbc5f393/pyyaml-6.0.3-cp310-cp310-win32.whl", hash = "sha256:28c8d926f98f432f88adc23edf2e6d4921ac26fb084b028c733d01868d19007e", size = 142415, upload-time = "2025-09-25T21:31:55.885Z" },
    { url = "https://files.pythonhosted.org/packages/2a/fa/926c003379b19fca39dd4634818b00dec6c62d87faf628d1394e137354d4/pyyaml-6.0.3-cp310-cp310-win_amd64.whl", hash = "sha256:bdb2c67c6c1390b63c6ff89f210c8fd09d9a1217a465701eac7316313c915e4c", size = 158561, upload-time = "2025-09-25T21:31:57.406Z" },
    { url = "https://files.pythonhosted.org/packages/6d/16/a95b6757765b7b031c9374925bb718d55e0a9ba8a1b6a12d25962ea44347/pyyaml-6.0.3-cp311-cp311-macosx_10_13_x86_64.whl", hash = "sha256:44edc647873928551a01e7a563d7452ccdebee747728c1080d881d68af7b997e", size = 185826, upload-time = "2025-09-25T21:31:58.655Z" },
    { url = "https://files.pythonhosted.org/packages/16/19/13de8e4377ed53079ee996e1ab0a9c33ec2faf808a4647b7b4c0d46dd239/pyyaml-6.0.3-cp311-cp311-macosx_11_0_arm64.whl", hash = "sha256:652cb6edd41e718550aad172851962662ff2681490a8a711af6a4d288dd96824", size = 175577, upload-time = "2025-09-25T21:32:00.088Z" },
    { url = "https://files.pythonhosted.org/packages/0c/62/d2eb46264d4b157dae1275b573017abec435397aa59cbcdab6fc978a8af4/pyyaml-6.0.3-cp311-cp311-manylinux2014_aarch64.manylinux_2_17_aarch64.manylinux_2_28_aarch64.whl", hash = "sha256:10892704fc220243f5305762e276552a0395f7beb4dbf9b14ec8fd43b57f126c", size = 775556, upload-time = "2025-09-25T21:32:01.31Z" },
    { url = "https://files.pythonhosted.org/packages/10/cb/16c3f2cf3266edd25aaa00d6c4350381c8b012ed6f5276675b9eba8d9ff4/pyyaml-6.0.3-cp311-cp311-manylinux2014_s390x.manylinux_2_17_s390x.manylinux_2_28_s390x.whl", hash = "sha256:850774a7879607d3a6f50d36d04f00ee69e7fc816450e5f7e58d7f17f1ae5c00", size = 882114, upload-time = "2025-09-25T21:32:03.376Z" },
    { url = "https://files.pythonhosted.org/packages/71/60/917329f640924b18ff085ab889a11c763e0b573da888e8404ff486657602/pyyaml-6.0.3-cp311-cp311-manylinux2014_x86_64.manylinux_2_17_x86_64.manylinux_2_28_x86_64.whl", hash = "sha256:b8bb0864c5a28024fac8a632c443c87c5aa6f215c0b126c449ae1a150412f31d", size = 806638, upload-time = "2025-09-25T21:32:04.553Z" },
    { url = "https://files.pythonhosted.org/packages/dd/6f/529b0f316a9fd167281a6c3826b5583e6192dba792dd55e3203d3f8e655a/pyyaml-6.0.3-cp311-cp311-musllinux_1_2_aarch64.whl", hash = "sha256:1d37d57ad971609cf3c53ba6a7e365e40660e3be0e5175fa9f2365a379d6095a", size = 767463, upload-time = "2025-09-25T21:32:06.152Z" },
    { url = "https://files.pythonhosted.org/packages/f2/6a/b627b4e0c1dd03718543519ffb2f1deea4a1e6d42fbab8021936a4d22589/pyyaml-6.0.3-cp311-cp311-musllinux_1_2_x86_64.whl", hash = "sha256:37503bfbfc9d2c40b344d06b2199cf0e96e97957ab1c1b546fd4f87e53e5d3e4", size = 794986, upload-time = "2025-09-25T21:32:07.367Z" },
    { url = "https://files.pythonhosted.org/packages/45/91/47a6e1c42d9ee337c4839208f30d9f09caa9f720ec7582917b264defc875/pyyaml-6.0.3-cp311-cp311-win32.whl", hash = "sha256:8098f252adfa6c80ab48096053f512f2321f0b998f98150cea9bd23d83e1467b", size = 142543, upload-time = "2025-09-25T21:32:08.95Z" },
    { url = "https://files.pythonhosted.org/packages/da/e3/ea007450a105ae919a72393cb06f122f288ef60bba2dc64b26e2646fa315/pyyaml-6.0.3-cp311-cp311-win_amd64.whl", hash = "sha256:9f3bfb4965eb874431221a3ff3fdcddc7e74e3b07799e0e84ca4a0f867d449bf", size = 158763, upload-time = "2025-09-25T21:32:09.96Z" },
    { url = "https://files.pythonhosted.org/packages/d1/33/422b98d2195232ca1826284a76852ad5a86fe23e31b009c9886b2d0fb8b2/pyyaml-6.0.3-cp312-cp312-macosx_10_13_x86_64.whl", hash = "sha256:7f047e29dcae44602496db43be01ad42fc6f1cc0d8cd6c83d342306c32270196", size = 182063, upload-time = "2025-09-25T21:32:11.445Z" },
    { url = "https://files.pythonhosted.org/packages/89/a0/6cf41a19a1f2f3feab0e9c0b74134aa2ce6849093d5517a0c550fe37a648/pyyaml-6.0.3-cp312-cp312-macosx_11_0_arm64.whl", hash = "sha256:fc09d0aa354569bc501d4e787133afc08552722d3ab34836a80547331bb5d4a0", size = 173973, upload-time = "2025-09-25T21:32:12.492Z" },
    { url = "https://files.pythonhosted.org/packages/ed/23/7a778b6bd0b9a8039df8b1b1d80e2e2ad78aa04171592c8a5c43a56a6af4/pyyaml-6.0.3-cp312-cp312-manylinux2014_aarch64.manylinux_2_17_aarch64.manylinux_2_28_aarch64.whl", hash = "sha256:9149cad251584d5fb4981be1ecde53a1ca46c891a79788c0df828d2f166bda28", size = 775116, upload-time = "2025-09-25T21:32:13.652Z" },
    { url = "https://files.pythonhosted.org/packages/65/30/d7353c338e12baef4ecc1b09e877c1970bd3382789c159b4f89d6a70dc09/pyyaml-6.0.3-cp312-cp312-manylinux2014_s390x.manylinux_2_17_s390x.manylinux_2_28_s390x.whl", hash = "sha256:5fdec68f91a0c6739b380c83b951e2c72ac0197ace422360e6d5a959d8d97b2c", size = 844011, upload-time = "2025-09-25T21:32:15.21Z" },
    { url = "https://files.pythonhosted.org/packages/8b/9d/b3589d3877982d4f2329302ef98a8026e7f4443c765c46cfecc8858c6b4b/pyyaml-6.0.3-cp312-cp312-manylinux2014_x86_64.manylinux_2_17_x86_64.manylinux_2_28_x86_64.whl", hash = "sha256:ba1cc08a7ccde2d2ec775841541641e4548226580ab850948cbfda66a1befcdc", size = 807870, upload-time = "2025-09-25T21:32:16.431Z" },
    { url = "https://files.pythonhosted.org/packages/05/c0/b3be26a015601b822b97d9149ff8cb5ead58c66f981e04fedf4e762f4bd4/pyyaml-6.0.3-cp312-cp312-musllinux_1_2_aarch64.whl", hash = "sha256:8dc52c23056b9ddd46818a57b78404882310fb473d63f17b07d5c40421e47f8e", size = 761089, upload-time = "2025-09-25T21:32:17.56Z" },
    { url = "https://files.pythonhosted.org/packages/be/8e/98435a21d1d4b46590d5459a22d88128103f8da4c2d4cb8f14f2a96504e1/pyyaml-6.0.3-cp312-cp312-musllinux_1_2_x86_64.whl", hash = "sha256:41715c910c881bc081f1e8872880d3c650acf13dfa8214bad49ed4cede7c34ea", size = 790181, upload-time = "2025-09-25T21:32:18.834Z" },
    { url = "https://files.pythonhosted.org/packages/74/93/7baea19427dcfbe1e5a372d81473250b379f04b1bd3c4c5ff825e2327202/pyyaml-6.0.3-cp312-cp312-win32.whl", hash = "sha256:96b533f0e99f6579b3d4d4995707cf36df9100d67e0c8303a0c55b27b5f99bc5", size = 137658, upload-time = "2025-09-25T21:32:20.209Z" },
    { url = "https://files.pythonhosted.org/packages/86/bf/899e81e4cce32febab4fb42bb97dcdf66bc135272882d1987881a4b519e9/pyyaml-6.0.3-cp312-cp312-win_amd64.whl", hash = "sha256:5fcd34e47f6e0b794d17de1b4ff496c00986e1c83f7ab2fb8fcfe9616ff7477b", size = 154003, upload-time = "2025-09-25T21:32:21.167Z" },
    { url = "https://files.pythonhosted.org/packages/1a/08/67bd04656199bbb51dbed1439b7f27601dfb576fb864099c7ef0c3e55531/pyyaml-6.0.3-cp312-cp312-win_arm64.whl", hash = "sha256:64386e5e707d03a7e172c0701abfb7e10f0fb753ee1d773128192742712a98fd", size = 140344, upload-time = "2025-09-25T21:32:22.617Z" },
    { url = "https://files.pythonhosted.org/packages/d1/11/0fd08f8192109f7169db964b5707a2f1e8b745d4e239b784a5a1dd80d1db/pyyaml-6.0.3-cp313-cp313-macosx_10_13_x86_64.whl", hash = "sha256:8da9669d359f02c0b91ccc01cac4a67f16afec0dac22c2ad09f46bee0697eba8", size = 181669, upload-time = "2025-09-25T21:32:23.673Z" },
    { url = "https://files.pythonhosted.org/packages/b1/16/95309993f1d3748cd644e02e38b75d50cbc0d9561d21f390a76242ce073f/pyyaml-6.0.3-cp313-cp313-macosx_11_0_arm64.whl", hash = "sha256:2283a07e2c21a2aa78d9c4442724ec1eb15f5e42a723b99cb3d822d48f5f7ad1", size = 173252, upload-time = "2025-09-25T21:32:25.149Z" },
    { url = "https://files.pythonhosted.org/packages/50/31/b20f376d3f810b9b2371e72ef5adb33879b25edb7a6d072cb7ca0c486398/pyyaml-6.0.3-cp313-cp313-manylinux2014_aarch64.manylinux_2_17_aarch64.manylinux_2_28_aarch64.whl", hash = "sha256:ee2922902c45ae8ccada2c5b501ab86c36525b883eff4255313a253a3160861c", size = 767081, upload-time = "2025-09-25T21:32:26.575Z" },
    { url = "https://files.pythonhosted.org/packages/49/1e/a55ca81e949270d5d4432fbbd19dfea5321eda7c41a849d443dc92fd1ff7/pyyaml-6.0.3-cp313-cp313-manylinux2014_s390x.manylinux_2_17_s390x.manylinux_2_28_s390x.whl", hash = "sha256:a33284e20b78bd4a18c8c2282d549d10bc8408a2a7ff57653c0cf0b9be0afce5", size = 841159, upload-time = "2025-09-25T21:32:27.727Z" },
    { url = "https://files.pythonhosted.org/packages/74/27/e5b8f34d02d9995b80abcef563ea1f8b56d20134d8f4e5e81733b1feceb2/pyyaml-6.0.3-cp313-cp313-manylinux2014_x86_64.manylinux_2_17_x86_64.manylinux_2_28_x86_64.whl", hash = "sha256:0f29edc409a6392443abf94b9cf89ce99889a1dd5376d94316ae5145dfedd5d6", size = 801626, upload-time = "2025-09-25T21:32:28.878Z" },
    { url = "https://files.pythonhosted.org/packages/f9/11/ba845c23988798f40e52ba45f34849aa8a1f2d4af4b798588010792ebad6/pyyaml-6.0.3-cp313-cp313-musllinux_1_2_aarch64.whl", hash = "sha256:f7057c9a337546edc7973c0d3ba84ddcdf0daa14533c2065749c9075001090e6", size = 753613, upload-time = "2025-09-25T21:32:30.178Z" },
    { url = "https://files.pythonhosted.org/packages/3d/e0/7966e1a7bfc0a45bf0a7fb6b98ea03fc9b8d84fa7f2229e9659680b69ee3/pyyaml-6.0.3-cp313-cp313-musllinux_1_2_x86_64.whl", hash = "sha256:eda16858a3cab07b80edaf74336ece1f986ba330fdb8ee0d6c0d68fe82bc96be", size = 794115, upload-time = "2025-09-25T21:32:31.353Z" },
    { url = "https://files.pythonhosted.org/packages/de/94/980b50a6531b3019e45ddeada0626d45fa85cbe22300844a7983285bed3b/pyyaml-6.0.3-cp313-cp313-win32.whl", hash = "sha256:d0eae10f8159e8fdad514efdc92d74fd8d682c933a6dd088030f3834bc8e6b26", size = 137427, upload-time = "2025-09-25T21:32:32.58Z" },
    { url = "https://files.pythonhosted.org/packages/97/c9/39d5b874e8b28845e4ec2202b5da735d0199dbe5b8fb85f91398814a9a46/pyyaml-6.0.3-cp313-cp313-win_amd64.whl", hash = "sha256:79005a0d97d5ddabfeeea4cf676af11e647e41d81c9a7722a193022accdb6b7c", size = 154090, upload-time = "2025-09-25T21:32:33.659Z" },
    { url = "https://files.pythonhosted.org/packages/73/e8/2bdf3ca2090f68bb3d75b44da7bbc71843b19c9f2b9cb9b0f4ab7a5a4329/pyyaml-6.0.3-cp313-cp313-win_arm64.whl", hash = "sha256:5498cd1645aa724a7c71c8f378eb29ebe23da2fc0d7a08071d89469bf1d2defb", size = 140246, upload-time = "2025-09-25T21:32:34.663Z" },
    { url = "https://files.pythonhosted.org/packages/9d/8c/f4bd7f6465179953d3ac9bc44ac1a8a3e6122cf8ada906b4f96c60172d43/pyyaml-6.0.3-cp314-cp314-macosx_10_13_x86_64.whl", hash = "sha256:8d1fab6bb153a416f9aeb4b8763bc0f22a5586065f86f7664fc23339fc1c1fac", size = 181814, upload-time = "2025-09-25T21:32:35.712Z" },
    { url = "https://files.pythonhosted.org/packages/bd/9c/4d95bb87eb2063d20db7b60faa3840c1b18025517ae857371c4dd55a6b3a/pyyaml-6.0.3-cp314-cp314-macosx_11_0_arm64.whl", hash = "sha256:34d5fcd24b8445fadc33f9cf348c1047101756fd760b4dacb5c3e99755703310", size = 173809, upload-time = "2025-09-25T21:32:36.789Z" },
    { url = "https://files.pythonhosted.org/packages/92/b5/47e807c2623074914e29dabd16cbbdd4bf5e9b2db9f8090fa64411fc5382/pyyaml-6.0.3-cp314-cp314-manylinux2014_aarch64.manylinux_2_17_aarch64.manylinux_2_28_aarch64.whl", hash = "sha256:501a031947e3a9025ed4405a168e6ef5ae3126c59f90ce0cd6f2bfc477be31b7", size = 766454, upload-time = "2025-09-25T21:32:37.966Z" },
    { url = "https://files.pythonhosted.org/packages/02/9e/e5e9b168be58564121efb3de6859c452fccde0ab093d8438905899a3a483/pyyaml-6.0.3-cp314-cp314-manylinux2014_s390x.manylinux_2_17_s390x.manylinux_2_28_s390x.whl", hash = "sha256:b3bc83488de33889877a0f2543ade9f70c67d66d9ebb4ac959502e12de895788", size = 836355, upload-time = "2025-09-25T21:32:39.178Z" },
    { url = "https://files.pythonhosted.org/packages/88/f9/16491d7ed2a919954993e48aa941b200f38040928474c9e85ea9e64222c3/pyyaml-6.0.3-cp314-cp314-manylinux2014_x86_64.manylinux_2_17_x86_64.manylinux_2_28_x86_64.whl", hash = "sha256:c458b6d084f9b935061bc36216e8a69a7e293a2f1e68bf956dcd9e6cbcd143f5", size = 794175, upload-time = "2025-09-25T21:32:40.865Z" },
    { url = "https://files.pythonhosted.org/packages/dd/3f/5989debef34dc6397317802b527dbbafb2b4760878a53d4166579111411e/pyyaml-6.0.3-cp314-cp314-musllinux_1_2_aarch64.whl", hash = "sha256:7c6610def4f163542a622a73fb39f534f8c101d690126992300bf3207eab9764", size = 755228, upload-time = "2025-09-25T21:32:42.084Z" },
    { url = "https://files.pythonhosted.org/packages/d7/ce/af88a49043cd2e265be63d083fc75b27b6ed062f5f9fd6cdc223ad62f03e/pyyaml-6.0.3-cp314-cp314-musllinux_1_2_x86_64.whl", hash = "sha256:5190d403f121660ce8d1d2c1bb2ef1bd05b5f68533fc5c2ea899bd15f4399b35", size = 789194, upload-time = "2025-09-25T21:32:43.362Z" },
    { url = "https://files.pythonhosted.org/packages/23/20/bb6982b26a40bb43951265ba29d4c246ef0ff59c9fdcdf0ed04e0687de4d/pyyaml-6.0.3-cp314-cp314-win_amd64.whl", hash = "sha256:4a2e8cebe2ff6ab7d1050ecd59c25d4c8bd7e6f400f5f82b96557ac0abafd0ac", size = 156429, upload-time = "2025-09-25T21:32:57.844Z" },
    { url = "https://files.pythonhosted.org/packages/f4/f4/a4541072bb9422c8a883ab55255f918fa378ecf083f5b85e87fc2b4eda1b/pyyaml-6.0.3-cp314-cp314-win_arm64.whl", hash = "sha256:93dda82c9c22deb0a405ea4dc5f2d0cda384168e466364dec6255b293923b2f3", size = 143912, upload-time = "2025-09-25T21:32:59.247Z" },
    { url = "https://files.pythonhosted.org/packages/7c/f9/07dd09ae774e4616edf6cda684ee78f97777bdd15847253637a6f052a62f/pyyaml-6.0.3-cp314-cp314t-macosx_10_13_x86_64.whl", hash = "sha256:02893d100e99e03eda1c8fd5c441d8c60103fd175728e23e431db1b589cf5ab3", size = 189108, upload-time = "2025-09-25T21:32:44.377Z" },
    { url = "https://files.pythonhosted.org/packages/4e/78/8d08c9fb7ce09ad8c38ad533c1191cf27f7ae1effe5bb9400a46d9437fcf/pyyaml-6.0.3-cp314-cp314t-macosx_11_0_arm64.whl", hash = "sha256:c1ff362665ae507275af2853520967820d9124984e0f7466736aea23d8611fba", size = 183641, upload-time = "2025-09-25T21:32:45.407Z" },
    { url = "https://files.pythonhosted.org/packages/7b/5b/3babb19104a46945cf816d047db2788bcaf8c94527a805610b0289a01c6b/pyyaml-6.0.3-cp314-cp314t-manylinux2014_aarch64.manylinux_2_17_aarch64.manylinux_2_28_aarch64.whl", hash = "sha256:6adc77889b628398debc7b65c073bcb99c4a0237b248cacaf3fe8a557563ef6c", size = 831901, upload-time = "2025-09-25T21:32:48.83Z" },
    { url = "https://files.pythonhosted.org/packages/8b/cc/dff0684d8dc44da4d22a13f35f073d558c268780ce3c6ba1b87055bb0b87/pyyaml-6.0.3-cp314-cp314t-manylinux2014_s390x.manylinux_2_17_s390x.manylinux_2_28_s390x.whl", hash = "sha256:a80cb027f6b349846a3bf6d73b5e95e782175e52f22108cfa17876aaeff93702", size = 861132, upload-time = "2025-09-25T21:32:50.149Z" },
    { url = "https://files.pythonhosted.org/packages/b1/5e/f77dc6b9036943e285ba76b49e118d9ea929885becb0a29ba8a7c75e29fe/pyyaml-6.0.3-cp314-cp314t-manylinux2014_x86_64.manylinux_2_17_x86_64.manylinux_2_28_x86_64.whl", hash = "sha256:00c4bdeba853cc34e7dd471f16b4114f4162dc03e6b7afcc2128711f0eca823c", size = 839261, upload-time = "2025-09-25T21:32:51.808Z" },
    { url = "https://files.pythonhosted.org/packages/ce/88/a9db1376aa2a228197c58b37302f284b5617f56a5d959fd1763fb1675ce6/pyyaml-6.0.3-cp314-cp314t-musllinux_1_2_aarch64.whl", hash = "sha256:66e1674c3ef6f541c35191caae2d429b967b99e02040f5ba928632d9a7f0f065", size = 805272, upload-time = "2025-09-25T21:32:52.941Z" },
    { url = "https://files.pythonhosted.org/packages/da/92/1446574745d74df0c92e6aa4a7b0b3130706a4142b2d1a5869f2eaa423c6/pyyaml-6.0.3-cp314-cp314t-musllinux_1_2_x86_64.whl", hash = "sha256:16249ee61e95f858e83976573de0f5b2893b3677ba71c9dd36b9cf8be9ac6d65", size = 829923, upload-time = "2025-09-25T21:32:54.537Z" },
    { url = "https://files.pythonhosted.org/packages/f0/7a/1c7270340330e575b92f397352af856a8c06f230aa3e76f86b39d01b416a/pyyaml-6.0.3-cp314-cp314t-win_amd64.whl", hash = "sha256:4ad1906908f2f5ae4e5a8ddfce73c320c2a1429ec52eafd27138b7f1cbe341c9", size = 174062, upload-time = "2025-09-25T21:32:55.767Z" },
    { url = "https://files.pythonhosted.org/packages/f1/12/de94a39c2ef588c7e6455cfbe7343d3b2dc9d6b6b2f40c4c6565744c873d/pyyaml-6.0.3-cp314-cp314t-win_arm64.whl", hash = "sha256:ebc55a14a21cb14062aa4162f906cd962b28e2e9ea38f9b4391244cd8de4ae0b", size = 149341, upload-time = "2025-09-25T21:32:56.828Z" },
]

[[package]]
name = "readme-renderer"
version = "44.0"
source = { registry = "https://pypi.org/simple" }
dependencies = [
    { name = "docutils" },
    { name = "nh3" },
    { name = "pygments" },
]
sdist = { url = "https://files.pythonhosted.org/packages/5a/a9/104ec9234c8448c4379768221ea6df01260cd6c2ce13182d4eac531c8342/readme_renderer-44.0.tar.gz", hash = "sha256:8712034eabbfa6805cacf1402b4eeb2a73028f72d1166d6f5cb7f9c047c5d1e1", size = 32056, upload-time = "2024-07-08T15:00:57.805Z" }
wheels = [
    { url = "https://files.pythonhosted.org/packages/e1/67/921ec3024056483db83953ae8e48079ad62b92db7880013ca77632921dd0/readme_renderer-44.0-py3-none-any.whl", hash = "sha256:2fbca89b81a08526aadf1357a8c2ae889ec05fb03f5da67f9769c9a592166151", size = 13310, upload-time = "2024-07-08T15:00:56.577Z" },
]

[package.optional-dependencies]
md = [
    { name = "cmarkgfm" },
]

[[package]]
name = "requests"
version = "2.32.5"
source = { registry = "https://pypi.org/simple" }
dependencies = [
    { name = "certifi" },
    { name = "charset-normalizer" },
    { name = "idna" },
    { name = "urllib3" },
]
sdist = { url = "https://files.pythonhosted.org/packages/c9/74/b3ff8e6c8446842c3f5c837e9c3dfcfe2018ea6ecef224c710c85ef728f4/requests-2.32.5.tar.gz", hash = "sha256:dbba0bac56e100853db0ea71b82b4dfd5fe2bf6d3754a8893c3af500cec7d7cf", size = 134517, upload-time = "2025-08-18T20:46:02.573Z" }
wheels = [
    { url = "https://files.pythonhosted.org/packages/1e/db/4254e3eabe8020b458f1a747140d32277ec7a271daf1d235b70dc0b4e6e3/requests-2.32.5-py3-none-any.whl", hash = "sha256:2462f94637a34fd532264295e186976db0f5d453d1cdd31473c85a6a161affb6", size = 64738, upload-time = "2025-08-18T20:46:00.542Z" },
]

[[package]]
name = "restructuredtext-lint"
version = "2.0.2"
source = { registry = "https://pypi.org/simple" }
dependencies = [
    { name = "docutils" },
]
sdist = { url = "https://files.pythonhosted.org/packages/ca/e6/eefcad2228f4124f17e01064428fbcd0ade06a274f3063ce3a126a569d6b/restructuredtext_lint-2.0.2.tar.gz", hash = "sha256:dd25209b9e0b726929d8306339faf723734a3137db382bcf27294fa18a6bc52b", size = 17494, upload-time = "2025-11-23T08:05:18.585Z" }
wheels = [
    { url = "https://files.pythonhosted.org/packages/af/63/ac52b32b33ae62f2076ed5c4f6b00e065e3ccbb2063e9a2e813b2bfc95bf/restructuredtext_lint-2.0.2-py3-none-any.whl", hash = "sha256:374c0d3e7e0867b2335146a145343ac619400623716b211b9a010c94426bbed7", size = 14198, upload-time = "2025-11-23T08:05:23.267Z" },
]

[[package]]
name = "roman-numerals"
version = "4.1.0"
source = { registry = "https://pypi.org/simple" }
sdist = { url = "https://files.pythonhosted.org/packages/ae/f9/41dc953bbeb056c17d5f7a519f50fdf010bd0553be2d630bc69d1e022703/roman_numerals-4.1.0.tar.gz", hash = "sha256:1af8b147eb1405d5839e78aeb93131690495fe9da5c91856cb33ad55a7f1e5b2", size = 9077, upload-time = "2025-12-17T18:25:34.381Z" }
wheels = [
    { url = "https://files.pythonhosted.org/packages/04/54/6f679c435d28e0a568d8e8a7c0a93a09010818634c3c3907fc98d8983770/roman_numerals-4.1.0-py3-none-any.whl", hash = "sha256:647ba99caddc2cc1e55a51e4360689115551bf4476d90e8162cf8c345fe233c7", size = 7676, upload-time = "2025-12-17T18:25:33.098Z" },
]

[[package]]
name = "ruff"
version = "0.14.10"
source = { registry = "https://pypi.org/simple" }
sdist = { url = "https://files.pythonhosted.org/packages/57/08/52232a877978dd8f9cf2aeddce3e611b40a63287dfca29b6b8da791f5e8d/ruff-0.14.10.tar.gz", hash = "sha256:9a2e830f075d1a42cd28420d7809ace390832a490ed0966fe373ba288e77aaf4", size = 5859763, upload-time = "2025-12-18T19:28:57.98Z" }
wheels = [
    { url = "https://files.pythonhosted.org/packages/60/01/933704d69f3f05ee16ef11406b78881733c186fe14b6a46b05cfcaf6d3b2/ruff-0.14.10-py3-none-linux_armv6l.whl", hash = "sha256:7a3ce585f2ade3e1f29ec1b92df13e3da262178df8c8bdf876f48fa0e8316c49", size = 13527080, upload-time = "2025-12-18T19:29:25.642Z" },
    { url = "https://files.pythonhosted.org/packages/df/58/a0349197a7dfa603ffb7f5b0470391efa79ddc327c1e29c4851e85b09cc5/ruff-0.14.10-py3-none-macosx_10_12_x86_64.whl", hash = "sha256:674f9be9372907f7257c51f1d4fc902cb7cf014b9980152b802794317941f08f", size = 13797320, upload-time = "2025-12-18T19:29:02.571Z" },
    { url = "https://files.pythonhosted.org/packages/7b/82/36be59f00a6082e38c23536df4e71cdbc6af8d7c707eade97fcad5c98235/ruff-0.14.10-py3-none-macosx_11_0_arm64.whl", hash = "sha256:d85713d522348837ef9df8efca33ccb8bd6fcfc86a2cde3ccb4bc9d28a18003d", size = 12918434, upload-time = "2025-12-18T19:28:51.202Z" },
    { url = "https://files.pythonhosted.org/packages/a6/00/45c62a7f7e34da92a25804f813ebe05c88aa9e0c25e5cb5a7d23dd7450e3/ruff-0.14.10-py3-none-manylinux_2_17_aarch64.manylinux2014_aarch64.whl", hash = "sha256:6987ebe0501ae4f4308d7d24e2d0fe3d7a98430f5adfd0f1fead050a740a3a77", size = 13371961, upload-time = "2025-12-18T19:29:04.991Z" },
    { url = "https://files.pythonhosted.org/packages/40/31/a5906d60f0405f7e57045a70f2d57084a93ca7425f22e1d66904769d1628/ruff-0.14.10-py3-none-manylinux_2_17_armv7l.manylinux2014_armv7l.whl", hash = "sha256:16a01dfb7b9e4eee556fbfd5392806b1b8550c9b4a9f6acd3dbe6812b193c70a", size = 13275629, upload-time = "2025-12-18T19:29:21.381Z" },
    { url = "https://files.pythonhosted.org/packages/3e/60/61c0087df21894cf9d928dc04bcd4fb10e8b2e8dca7b1a276ba2155b2002/ruff-0.14.10-py3-none-manylinux_2_17_i686.manylinux2014_i686.whl", hash = "sha256:7165d31a925b7a294465fa81be8c12a0e9b60fb02bf177e79067c867e71f8b1f", size = 14029234, upload-time = "2025-12-18T19:29:00.132Z" },
    { url = "https://files.pythonhosted.org/packages/44/84/77d911bee3b92348b6e5dab5a0c898d87084ea03ac5dc708f46d88407def/ruff-0.14.10-py3-none-manylinux_2_17_ppc64.manylinux2014_ppc64.whl", hash = "sha256:c561695675b972effb0c0a45db233f2c816ff3da8dcfbe7dfc7eed625f218935", size = 15449890, upload-time = "2025-12-18T19:28:53.573Z" },
    { url = "https://files.pythonhosted.org/packages/e9/36/480206eaefa24a7ec321582dda580443a8f0671fdbf6b1c80e9c3e93a16a/ruff-0.14.10-py3-none-manylinux_2_17_ppc64le.manylinux2014_ppc64le.whl", hash = "sha256:4bb98fcbbc61725968893682fd4df8966a34611239c9fd07a1f6a07e7103d08e", size = 15123172, upload-time = "2025-12-18T19:29:23.453Z" },
    { url = "https://files.pythonhosted.org/packages/5c/38/68e414156015ba80cef5473d57919d27dfb62ec804b96180bafdeaf0e090/ruff-0.14.10-py3-none-manylinux_2_17_s390x.manylinux2014_s390x.whl", hash = "sha256:f24b47993a9d8cb858429e97bdf8544c78029f09b520af615c1d261bf827001d", size = 14460260, upload-time = "2025-12-18T19:29:27.808Z" },
    { url = "https://files.pythonhosted.org/packages/b3/19/9e050c0dca8aba824d67cc0db69fb459c28d8cd3f6855b1405b3f29cc91d/ruff-0.14.10-py3-none-manylinux_2_17_x86_64.manylinux2014_x86_64.whl", hash = "sha256:59aabd2e2c4fd614d2862e7939c34a532c04f1084476d6833dddef4afab87e9f", size = 14229978, upload-time = "2025-12-18T19:29:11.32Z" },
    { url = "https://files.pythonhosted.org/packages/51/eb/e8dd1dd6e05b9e695aa9dd420f4577debdd0f87a5ff2fedda33c09e9be8c/ruff-0.14.10-py3-none-manylinux_2_31_riscv64.whl", hash = "sha256:213db2b2e44be8625002dbea33bb9c60c66ea2c07c084a00d55732689d697a7f", size = 14338036, upload-time = "2025-12-18T19:29:09.184Z" },
    { url = "https://files.pythonhosted.org/packages/6a/12/f3e3a505db7c19303b70af370d137795fcfec136d670d5de5391e295c134/ruff-0.14.10-py3-none-musllinux_1_2_aarch64.whl", hash = "sha256:b914c40ab64865a17a9a5b67911d14df72346a634527240039eb3bd650e5979d", size = 13264051, upload-time = "2025-12-18T19:29:13.431Z" },
    { url = "https://files.pythonhosted.org/packages/08/64/8c3a47eaccfef8ac20e0484e68e0772013eb85802f8a9f7603ca751eb166/ruff-0.14.10-py3-none-musllinux_1_2_armv7l.whl", hash = "sha256:1484983559f026788e3a5c07c81ef7d1e97c1c78ed03041a18f75df104c45405", size = 13283998, upload-time = "2025-12-18T19:29:06.994Z" },
    { url = "https://files.pythonhosted.org/packages/12/84/534a5506f4074e5cc0529e5cd96cfc01bb480e460c7edf5af70d2bcae55e/ruff-0.14.10-py3-none-musllinux_1_2_i686.whl", hash = "sha256:c70427132db492d25f982fffc8d6c7535cc2fd2c83fc8888f05caaa248521e60", size = 13601891, upload-time = "2025-12-18T19:28:55.811Z" },
    { url = "https://files.pythonhosted.org/packages/0d/1e/14c916087d8598917dbad9b2921d340f7884824ad6e9c55de948a93b106d/ruff-0.14.10-py3-none-musllinux_1_2_x86_64.whl", hash = "sha256:5bcf45b681e9f1ee6445d317ce1fa9d6cba9a6049542d1c3d5b5958986be8830", size = 14336660, upload-time = "2025-12-18T19:29:16.531Z" },
    { url = "https://files.pythonhosted.org/packages/f2/1c/d7b67ab43f30013b47c12b42d1acd354c195351a3f7a1d67f59e54227ede/ruff-0.14.10-py3-none-win32.whl", hash = "sha256:104c49fc7ab73f3f3a758039adea978869a918f31b73280db175b43a2d9b51d6", size = 13196187, upload-time = "2025-12-18T19:29:19.006Z" },
    { url = "https://files.pythonhosted.org/packages/fb/9c/896c862e13886fae2af961bef3e6312db9ebc6adc2b156fe95e615dee8c1/ruff-0.14.10-py3-none-win_amd64.whl", hash = "sha256:466297bd73638c6bdf06485683e812db1c00c7ac96d4ddd0294a338c62fdc154", size = 14661283, upload-time = "2025-12-18T19:29:30.16Z" },
    { url = "https://files.pythonhosted.org/packages/74/31/b0e29d572670dca3674eeee78e418f20bdf97fa8aa9ea71380885e175ca0/ruff-0.14.10-py3-none-win_arm64.whl", hash = "sha256:e51d046cf6dda98a4633b8a8a771451107413b0f07183b2bef03f075599e44e6", size = 13729839, upload-time = "2025-12-18T19:28:48.636Z" },
]

[[package]]
name = "snowballstemmer"
version = "3.0.1"
source = { registry = "https://pypi.org/simple" }
sdist = { url = "https://files.pythonhosted.org/packages/75/a7/9810d872919697c9d01295633f5d574fb416d47e535f258272ca1f01f447/snowballstemmer-3.0.1.tar.gz", hash = "sha256:6d5eeeec8e9f84d4d56b847692bacf79bc2c8e90c7f80ca4444ff8b6f2e52895", size = 105575, upload-time = "2025-05-09T16:34:51.843Z" }
wheels = [
    { url = "https://files.pythonhosted.org/packages/c8/78/3565d011c61f5a43488987ee32b6f3f656e7f107ac2782dd57bdd7d91d9a/snowballstemmer-3.0.1-py3-none-any.whl", hash = "sha256:6cd7b3897da8d6c9ffb968a6781fa6532dce9c3618a4b127d920dab764a19064", size = 103274, upload-time = "2025-05-09T16:34:50.371Z" },
]

[[package]]
name = "soupsieve"
version = "2.8.1"
source = { registry = "https://pypi.org/simple" }
sdist = { url = "https://files.pythonhosted.org/packages/89/23/adf3796d740536d63a6fbda113d07e60c734b6ed5d3058d1e47fc0495e47/soupsieve-2.8.1.tar.gz", hash = "sha256:4cf733bc50fa805f5df4b8ef4740fc0e0fa6218cf3006269afd3f9d6d80fd350", size = 117856, upload-time = "2025-12-18T13:50:34.655Z" }
wheels = [
    { url = "https://files.pythonhosted.org/packages/48/f3/b67d6ea49ca9154453b6d70b34ea22f3996b9fa55da105a79d8732227adc/soupsieve-2.8.1-py3-none-any.whl", hash = "sha256:a11fe2a6f3d76ab3cf2de04eb339c1be5b506a8a47f2ceb6d139803177f85434", size = 36710, upload-time = "2025-12-18T13:50:33.267Z" },
]

[[package]]
name = "sphinx"
version = "8.1.3"
source = { registry = "https://pypi.org/simple" }
resolution-markers = [
    "python_full_version < '3.11'",
]
dependencies = [
    { name = "alabaster", marker = "python_full_version < '3.11'" },
    { name = "babel", marker = "python_full_version < '3.11'" },
    { name = "colorama", marker = "python_full_version < '3.11' and sys_platform == 'win32'" },
    { name = "docutils", marker = "python_full_version < '3.11'" },
    { name = "imagesize", marker = "python_full_version < '3.11'" },
    { name = "jinja2", marker = "python_full_version < '3.11'" },
    { name = "packaging", marker = "python_full_version < '3.11'" },
    { name = "pygments", marker = "python_full_version < '3.11'" },
    { name = "requests", marker = "python_full_version < '3.11'" },
    { name = "snowballstemmer", marker = "python_full_version < '3.11'" },
    { name = "sphinxcontrib-applehelp", marker = "python_full_version < '3.11'" },
    { name = "sphinxcontrib-devhelp", marker = "python_full_version < '3.11'" },
    { name = "sphinxcontrib-htmlhelp", marker = "python_full_version < '3.11'" },
    { name = "sphinxcontrib-jsmath", marker = "python_full_version < '3.11'" },
    { name = "sphinxcontrib-qthelp", marker = "python_full_version < '3.11'" },
    { name = "sphinxcontrib-serializinghtml", marker = "python_full_version < '3.11'" },
    { name = "tomli", marker = "python_full_version < '3.11'" },
]
sdist = { url = "https://files.pythonhosted.org/packages/6f/6d/be0b61178fe2cdcb67e2a92fc9ebb488e3c51c4f74a36a7824c0adf23425/sphinx-8.1.3.tar.gz", hash = "sha256:43c1911eecb0d3e161ad78611bc905d1ad0e523e4ddc202a58a821773dc4c927", size = 8184611, upload-time = "2024-10-13T20:27:13.93Z" }
wheels = [
    { url = "https://files.pythonhosted.org/packages/26/60/1ddff83a56d33aaf6f10ec8ce84b4c007d9368b21008876fceda7e7381ef/sphinx-8.1.3-py3-none-any.whl", hash = "sha256:09719015511837b76bf6e03e42eb7595ac8c2e41eeb9c29c5b755c6b677992a2", size = 3487125, upload-time = "2024-10-13T20:27:10.448Z" },
]

[[package]]
name = "sphinx"
version = "9.0.4"
source = { registry = "https://pypi.org/simple" }
resolution-markers = [
    "python_full_version >= '3.12'",
    "python_full_version == '3.11.*'",
]
dependencies = [
    { name = "alabaster", marker = "python_full_version >= '3.11'" },
    { name = "babel", marker = "python_full_version >= '3.11'" },
    { name = "colorama", marker = "python_full_version >= '3.11' and sys_platform == 'win32'" },
    { name = "docutils", marker = "python_full_version >= '3.11'" },
    { name = "imagesize", marker = "python_full_version >= '3.11'" },
    { name = "jinja2", marker = "python_full_version >= '3.11'" },
    { name = "packaging", marker = "python_full_version >= '3.11'" },
    { name = "pygments", marker = "python_full_version >= '3.11'" },
    { name = "requests", marker = "python_full_version >= '3.11'" },
    { name = "roman-numerals", marker = "python_full_version >= '3.11'" },
    { name = "snowballstemmer", marker = "python_full_version >= '3.11'" },
    { name = "sphinxcontrib-applehelp", marker = "python_full_version >= '3.11'" },
    { name = "sphinxcontrib-devhelp", marker = "python_full_version >= '3.11'" },
    { name = "sphinxcontrib-htmlhelp", marker = "python_full_version >= '3.11'" },
    { name = "sphinxcontrib-jsmath", marker = "python_full_version >= '3.11'" },
    { name = "sphinxcontrib-qthelp", marker = "python_full_version >= '3.11'" },
    { name = "sphinxcontrib-serializinghtml", marker = "python_full_version >= '3.11'" },
]
sdist = { url = "https://files.pythonhosted.org/packages/42/50/a8c6ccc36d5eacdfd7913ddccd15a9cee03ecafc5ee2bc40e1f168d85022/sphinx-9.0.4.tar.gz", hash = "sha256:594ef59d042972abbc581d8baa577404abe4e6c3b04ef61bd7fc2acbd51f3fa3", size = 8710502, upload-time = "2025-12-04T07:45:27.343Z" }
wheels = [
    { url = "https://files.pythonhosted.org/packages/c6/3f/4bbd76424c393caead2e1eb89777f575dee5c8653e2d4b6afd7a564f5974/sphinx-9.0.4-py3-none-any.whl", hash = "sha256:5bebc595a5e943ea248b99c13814c1c5e10b3ece718976824ffa7959ff95fffb", size = 3917713, upload-time = "2025-12-04T07:45:24.944Z" },
]

[[package]]
name = "sphinx-autobuild"
version = "2024.10.3"
source = { registry = "https://pypi.org/simple" }
resolution-markers = [
    "python_full_version < '3.11'",
]
dependencies = [
    { name = "colorama", marker = "python_full_version < '3.11'" },
    { name = "sphinx", version = "8.1.3", source = { registry = "https://pypi.org/simple" }, marker = "python_full_version < '3.11'" },
    { name = "starlette", marker = "python_full_version < '3.11'" },
    { name = "uvicorn", marker = "python_full_version < '3.11'" },
    { name = "watchfiles", marker = "python_full_version < '3.11'" },
    { name = "websockets", marker = "python_full_version < '3.11'" },
]
sdist = { url = "https://files.pythonhosted.org/packages/a5/2c/155e1de2c1ba96a72e5dba152c509a8b41e047ee5c2def9e9f0d812f8be7/sphinx_autobuild-2024.10.3.tar.gz", hash = "sha256:248150f8f333e825107b6d4b86113ab28fa51750e5f9ae63b59dc339be951fb1", size = 14023, upload-time = "2024-10-02T23:15:30.172Z" }
wheels = [
    { url = "https://files.pythonhosted.org/packages/18/c0/eba125db38c84d3c74717008fd3cb5000b68cd7e2cbafd1349c6a38c3d3b/sphinx_autobuild-2024.10.3-py3-none-any.whl", hash = "sha256:158e16c36f9d633e613c9aaf81c19b0fc458ca78b112533b20dafcda430d60fa", size = 11908, upload-time = "2024-10-02T23:15:28.739Z" },
]

[[package]]
name = "sphinx-autobuild"
version = "2025.8.25"
source = { registry = "https://pypi.org/simple" }
resolution-markers = [
    "python_full_version >= '3.12'",
    "python_full_version == '3.11.*'",
]
dependencies = [
    { name = "colorama", marker = "python_full_version >= '3.11'" },
    { name = "sphinx", version = "9.0.4", source = { registry = "https://pypi.org/simple" }, marker = "python_full_version >= '3.11'" },
    { name = "starlette", marker = "python_full_version >= '3.11'" },
    { name = "uvicorn", marker = "python_full_version >= '3.11'" },
    { name = "watchfiles", marker = "python_full_version >= '3.11'" },
    { name = "websockets", marker = "python_full_version >= '3.11'" },
]
sdist = { url = "https://files.pythonhosted.org/packages/e0/3c/a59a3a453d4133777f7ed2e83c80b7dc817d43c74b74298ca0af869662ad/sphinx_autobuild-2025.8.25.tar.gz", hash = "sha256:9cf5aab32853c8c31af572e4fecdc09c997e2b8be5a07daf2a389e270e85b213", size = 15200, upload-time = "2025-08-25T18:44:55.436Z" }
wheels = [
    { url = "https://files.pythonhosted.org/packages/d7/20/56411b52f917696995f5ad27d2ea7e9492c84a043c5b49a3a3173573cd93/sphinx_autobuild-2025.8.25-py3-none-any.whl", hash = "sha256:b750ac7d5a18603e4665294323fd20f6dcc0a984117026d1986704fa68f0379a", size = 12535, upload-time = "2025-08-25T18:44:54.164Z" },
]

[[package]]
name = "sphinx-basic-ng"
version = "1.0.0b2"
source = { registry = "https://pypi.org/simple" }
dependencies = [
    { name = "sphinx", version = "8.1.3", source = { registry = "https://pypi.org/simple" }, marker = "python_full_version < '3.11'" },
    { name = "sphinx", version = "9.0.4", source = { registry = "https://pypi.org/simple" }, marker = "python_full_version >= '3.11'" },
]
sdist = { url = "https://files.pythonhosted.org/packages/98/0b/a866924ded68efec7a1759587a4e478aec7559d8165fac8b2ad1c0e774d6/sphinx_basic_ng-1.0.0b2.tar.gz", hash = "sha256:9ec55a47c90c8c002b5960c57492ec3021f5193cb26cebc2dc4ea226848651c9", size = 20736, upload-time = "2023-07-08T18:40:54.166Z" }
wheels = [
    { url = "https://files.pythonhosted.org/packages/3c/dd/018ce05c532a22007ac58d4f45232514cd9d6dd0ee1dc374e309db830983/sphinx_basic_ng-1.0.0b2-py3-none-any.whl", hash = "sha256:eb09aedbabfb650607e9b4b68c9d240b90b1e1be221d6ad71d61c52e29f7932b", size = 22496, upload-time = "2023-07-08T18:40:52.659Z" },
]

[[package]]
name = "sphinxcontrib-applehelp"
version = "2.0.0"
source = { registry = "https://pypi.org/simple" }
sdist = { url = "https://files.pythonhosted.org/packages/ba/6e/b837e84a1a704953c62ef8776d45c3e8d759876b4a84fe14eba2859106fe/sphinxcontrib_applehelp-2.0.0.tar.gz", hash = "sha256:2f29ef331735ce958efa4734873f084941970894c6090408b079c61b2e1c06d1", size = 20053, upload-time = "2024-07-29T01:09:00.465Z" }
wheels = [
    { url = "https://files.pythonhosted.org/packages/5d/85/9ebeae2f76e9e77b952f4b274c27238156eae7979c5421fba91a28f4970d/sphinxcontrib_applehelp-2.0.0-py3-none-any.whl", hash = "sha256:4cd3f0ec4ac5dd9c17ec65e9ab272c9b867ea77425228e68ecf08d6b28ddbdb5", size = 119300, upload-time = "2024-07-29T01:08:58.99Z" },
]

[[package]]
name = "sphinxcontrib-devhelp"
version = "2.0.0"
source = { registry = "https://pypi.org/simple" }
sdist = { url = "https://files.pythonhosted.org/packages/f6/d2/5beee64d3e4e747f316bae86b55943f51e82bb86ecd325883ef65741e7da/sphinxcontrib_devhelp-2.0.0.tar.gz", hash = "sha256:411f5d96d445d1d73bb5d52133377b4248ec79db5c793ce7dbe59e074b4dd1ad", size = 12967, upload-time = "2024-07-29T01:09:23.417Z" }
wheels = [
    { url = "https://files.pythonhosted.org/packages/35/7a/987e583882f985fe4d7323774889ec58049171828b58c2217e7f79cdf44e/sphinxcontrib_devhelp-2.0.0-py3-none-any.whl", hash = "sha256:aefb8b83854e4b0998877524d1029fd3e6879210422ee3780459e28a1f03a8a2", size = 82530, upload-time = "2024-07-29T01:09:21.945Z" },
]

[[package]]
name = "sphinxcontrib-django"
version = "2.5"
source = { registry = "https://pypi.org/simple" }
dependencies = [
    { name = "django", version = "5.2.9", source = { registry = "https://pypi.org/simple" }, marker = "python_full_version < '3.12'" },
    { name = "django", version = "6.0", source = { registry = "https://pypi.org/simple" }, marker = "python_full_version >= '3.12'" },
    { name = "pprintpp" },
    { name = "sphinx", version = "8.1.3", source = { registry = "https://pypi.org/simple" }, marker = "python_full_version < '3.11'" },
    { name = "sphinx", version = "9.0.4", source = { registry = "https://pypi.org/simple" }, marker = "python_full_version >= '3.11'" },
]
sdist = { url = "https://files.pythonhosted.org/packages/dc/28/92f6d685899fbd74a6c575c50dcc1abb8ab69c6da0160bc99d557d2104d1/sphinxcontrib-django-2.5.tar.gz", hash = "sha256:45a54c0cc1f641d6c15872828862f0738348ca8d7d5b92777bcaa530678c2cc4", size = 23788, upload-time = "2023-09-26T17:54:36.259Z" }
wheels = [
    { url = "https://files.pythonhosted.org/packages/45/3c/2de4b64abb71cf0f27f9e4401695d8843efed9fdd89ab49957f157a23519/sphinxcontrib_django-2.5-py3-none-any.whl", hash = "sha256:70148af4ccbb5184c5b1add939c3827c79a29a7d20ed18c25ceab347e3f14ca8", size = 21538, upload-time = "2023-09-26T17:54:34.404Z" },
]

[[package]]
name = "sphinxcontrib-htmlhelp"
version = "2.1.0"
source = { registry = "https://pypi.org/simple" }
sdist = { url = "https://files.pythonhosted.org/packages/43/93/983afd9aa001e5201eab16b5a444ed5b9b0a7a010541e0ddfbbfd0b2470c/sphinxcontrib_htmlhelp-2.1.0.tar.gz", hash = "sha256:c9e2916ace8aad64cc13a0d233ee22317f2b9025b9cf3295249fa985cc7082e9", size = 22617, upload-time = "2024-07-29T01:09:37.889Z" }
wheels = [
    { url = "https://files.pythonhosted.org/packages/0a/7b/18a8c0bcec9182c05a0b3ec2a776bba4ead82750a55ff798e8d406dae604/sphinxcontrib_htmlhelp-2.1.0-py3-none-any.whl", hash = "sha256:166759820b47002d22914d64a075ce08f4c46818e17cfc9470a9786b759b19f8", size = 98705, upload-time = "2024-07-29T01:09:36.407Z" },
]

[[package]]
name = "sphinxcontrib-jsmath"
version = "1.0.1"
source = { registry = "https://pypi.org/simple" }
sdist = { url = "https://files.pythonhosted.org/packages/b2/e8/9ed3830aeed71f17c026a07a5097edcf44b692850ef215b161b8ad875729/sphinxcontrib-jsmath-1.0.1.tar.gz", hash = "sha256:a9925e4a4587247ed2191a22df5f6970656cb8ca2bd6284309578f2153e0c4b8", size = 5787, upload-time = "2019-01-21T16:10:16.347Z" }
wheels = [
    { url = "https://files.pythonhosted.org/packages/c2/42/4c8646762ee83602e3fb3fbe774c2fac12f317deb0b5dbeeedd2d3ba4b77/sphinxcontrib_jsmath-1.0.1-py2.py3-none-any.whl", hash = "sha256:2ec2eaebfb78f3f2078e73666b1415417a116cc848b72e5172e596c871103178", size = 5071, upload-time = "2019-01-21T16:10:14.333Z" },
]

[[package]]
name = "sphinxcontrib-qthelp"
version = "2.0.0"
source = { registry = "https://pypi.org/simple" }
sdist = { url = "https://files.pythonhosted.org/packages/68/bc/9104308fc285eb3e0b31b67688235db556cd5b0ef31d96f30e45f2e51cae/sphinxcontrib_qthelp-2.0.0.tar.gz", hash = "sha256:4fe7d0ac8fc171045be623aba3e2a8f613f8682731f9153bb2e40ece16b9bbab", size = 17165, upload-time = "2024-07-29T01:09:56.435Z" }
wheels = [
    { url = "https://files.pythonhosted.org/packages/27/83/859ecdd180cacc13b1f7e857abf8582a64552ea7a061057a6c716e790fce/sphinxcontrib_qthelp-2.0.0-py3-none-any.whl", hash = "sha256:b18a828cdba941ccd6ee8445dbe72ffa3ef8cbe7505d8cd1fa0d42d3f2d5f3eb", size = 88743, upload-time = "2024-07-29T01:09:54.885Z" },
]

[[package]]
name = "sphinxcontrib-serializinghtml"
version = "2.0.0"
source = { registry = "https://pypi.org/simple" }
sdist = { url = "https://files.pythonhosted.org/packages/3b/44/6716b257b0aa6bfd51a1b31665d1c205fb12cb5ad56de752dfa15657de2f/sphinxcontrib_serializinghtml-2.0.0.tar.gz", hash = "sha256:e9d912827f872c029017a53f0ef2180b327c3f7fd23c87229f7a8e8b70031d4d", size = 16080, upload-time = "2024-07-29T01:10:09.332Z" }
wheels = [
    { url = "https://files.pythonhosted.org/packages/52/a7/d2782e4e3f77c8450f727ba74a8f12756d5ba823d81b941f1b04da9d033a/sphinxcontrib_serializinghtml-2.0.0-py3-none-any.whl", hash = "sha256:6e2cb0eef194e10c27ec0023bfeb25badbbb5868244cf5bc5bdc04e4464bf331", size = 92072, upload-time = "2024-07-29T01:10:08.203Z" },
]

[[package]]
name = "sqlparse"
version = "0.5.5"
source = { registry = "https://pypi.org/simple" }
sdist = { url = "https://files.pythonhosted.org/packages/90/76/437d71068094df0726366574cf3432a4ed754217b436eb7429415cf2d480/sqlparse-0.5.5.tar.gz", hash = "sha256:e20d4a9b0b8585fdf63b10d30066c7c94c5d7a7ec47c889a2d83a3caa93ff28e", size = 120815, upload-time = "2025-12-19T07:17:45.073Z" }
wheels = [
    { url = "https://files.pythonhosted.org/packages/49/4b/359f28a903c13438ef59ebeee215fb25da53066db67b305c125f1c6d2a25/sqlparse-0.5.5-py3-none-any.whl", hash = "sha256:12a08b3bf3eec877c519589833aed092e2444e68240a3577e8e26148acc7b1ba", size = 46138, upload-time = "2025-12-19T07:17:46.573Z" },
]

[[package]]
name = "stack-data"
version = "0.6.3"
source = { registry = "https://pypi.org/simple" }
dependencies = [
    { name = "asttokens" },
    { name = "executing" },
    { name = "pure-eval" },
]
sdist = { url = "https://files.pythonhosted.org/packages/28/e3/55dcc2cfbc3ca9c29519eb6884dd1415ecb53b0e934862d3559ddcb7e20b/stack_data-0.6.3.tar.gz", hash = "sha256:836a778de4fec4dcd1dcd89ed8abff8a221f58308462e1c4aa2a3cf30148f0b9", size = 44707, upload-time = "2023-09-30T13:58:05.479Z" }
wheels = [
    { url = "https://files.pythonhosted.org/packages/f1/7b/ce1eafaf1a76852e2ec9b22edecf1daa58175c090266e9f6c64afcd81d91/stack_data-0.6.3-py3-none-any.whl", hash = "sha256:d5558e0c25a4cb0853cddad3d77da9891a08cb85dd9f9f91b9f8cd66e511e695", size = 24521, upload-time = "2023-09-30T13:58:03.53Z" },
]

[[package]]
name = "starlette"
version = "0.50.0"
source = { registry = "https://pypi.org/simple" }
dependencies = [
    { name = "anyio" },
    { name = "typing-extensions", marker = "python_full_version < '3.13'" },
]
sdist = { url = "https://files.pythonhosted.org/packages/ba/b8/73a0e6a6e079a9d9cfa64113d771e421640b6f679a52eeb9b32f72d871a1/starlette-0.50.0.tar.gz", hash = "sha256:a2a17b22203254bcbc2e1f926d2d55f3f9497f769416b3190768befe598fa3ca", size = 2646985, upload-time = "2025-11-01T15:25:27.516Z" }
wheels = [
    { url = "https://files.pythonhosted.org/packages/d9/52/1064f510b141bd54025f9b55105e26d1fa970b9be67ad766380a3c9b74b0/starlette-0.50.0-py3-none-any.whl", hash = "sha256:9e5391843ec9b6e472eed1365a78c8098cfceb7a74bfd4d6b1c0c0095efb3bca", size = 74033, upload-time = "2025-11-01T15:25:25.461Z" },
]

[[package]]
name = "stevedore"
version = "5.6.0"
source = { registry = "https://pypi.org/simple" }
sdist = { url = "https://files.pythonhosted.org/packages/96/5b/496f8abebd10c3301129abba7ddafd46c71d799a70c44ab080323987c4c9/stevedore-5.6.0.tar.gz", hash = "sha256:f22d15c6ead40c5bbfa9ca54aa7e7b4a07d59b36ae03ed12ced1a54cf0b51945", size = 516074, upload-time = "2025-11-20T10:06:07.264Z" }
wheels = [
    { url = "https://files.pythonhosted.org/packages/f4/40/8561ce06dc46fd17242c7724ab25b257a2ac1b35f4ebf551b40ce6105cfa/stevedore-5.6.0-py3-none-any.whl", hash = "sha256:4a36dccefd7aeea0c70135526cecb7766c4c84c473b1af68db23d541b6dc1820", size = 54428, upload-time = "2025-11-20T10:06:05.946Z" },
]

[[package]]
name = "text-unidecode"
version = "1.3"
source = { registry = "https://pypi.org/simple" }
sdist = { url = "https://files.pythonhosted.org/packages/ab/e2/e9a00f0ccb71718418230718b3d900e71a5d16e701a3dae079a21e9cd8f8/text-unidecode-1.3.tar.gz", hash = "sha256:bad6603bb14d279193107714b288be206cac565dfa49aa5b105294dd5c4aab93", size = 76885, upload-time = "2019-08-30T21:36:45.405Z" }
wheels = [
    { url = "https://files.pythonhosted.org/packages/a6/a5/c0b6468d3824fe3fde30dbb5e1f687b291608f9473681bbf7dabbf5a87d7/text_unidecode-1.3-py2.py3-none-any.whl", hash = "sha256:1311f10e8b895935241623731c2ba64f4c455287888b18189350b67134a822e8", size = 78154, upload-time = "2019-08-30T21:37:03.543Z" },
]

[[package]]
name = "tomli"
version = "2.3.0"
source = { registry = "https://pypi.org/simple" }
sdist = { url = "https://files.pythonhosted.org/packages/52/ed/3f73f72945444548f33eba9a87fc7a6e969915e7b1acc8260b30e1f76a2f/tomli-2.3.0.tar.gz", hash = "sha256:64be704a875d2a59753d80ee8a533c3fe183e3f06807ff7dc2232938ccb01549", size = 17392, upload-time = "2025-10-08T22:01:47.119Z" }
wheels = [
    { url = "https://files.pythonhosted.org/packages/b3/2e/299f62b401438d5fe1624119c723f5d877acc86a4c2492da405626665f12/tomli-2.3.0-cp311-cp311-macosx_10_9_x86_64.whl", hash = "sha256:88bd15eb972f3664f5ed4b57c1634a97153b4bac4479dcb6a495f41921eb7f45", size = 153236, upload-time = "2025-10-08T22:01:00.137Z" },
    { url = "https://files.pythonhosted.org/packages/86/7f/d8fffe6a7aefdb61bced88fcb5e280cfd71e08939da5894161bd71bea022/tomli-2.3.0-cp311-cp311-macosx_11_0_arm64.whl", hash = "sha256:883b1c0d6398a6a9d29b508c331fa56adbcdff647f6ace4dfca0f50e90dfd0ba", size = 148084, upload-time = "2025-10-08T22:01:01.63Z" },
    { url = "https://files.pythonhosted.org/packages/47/5c/24935fb6a2ee63e86d80e4d3b58b222dafaf438c416752c8b58537c8b89a/tomli-2.3.0-cp311-cp311-manylinux2014_aarch64.manylinux_2_17_aarch64.manylinux_2_28_aarch64.whl", hash = "sha256:d1381caf13ab9f300e30dd8feadb3de072aeb86f1d34a8569453ff32a7dea4bf", size = 234832, upload-time = "2025-10-08T22:01:02.543Z" },
    { url = "https://files.pythonhosted.org/packages/89/da/75dfd804fc11e6612846758a23f13271b76d577e299592b4371a4ca4cd09/tomli-2.3.0-cp311-cp311-manylinux2014_x86_64.manylinux_2_17_x86_64.manylinux_2_28_x86_64.whl", hash = "sha256:a0e285d2649b78c0d9027570d4da3425bdb49830a6156121360b3f8511ea3441", size = 242052, upload-time = "2025-10-08T22:01:03.836Z" },
    { url = "https://files.pythonhosted.org/packages/70/8c/f48ac899f7b3ca7eb13af73bacbc93aec37f9c954df3c08ad96991c8c373/tomli-2.3.0-cp311-cp311-musllinux_1_2_aarch64.whl", hash = "sha256:0a154a9ae14bfcf5d8917a59b51ffd5a3ac1fd149b71b47a3a104ca4edcfa845", size = 239555, upload-time = "2025-10-08T22:01:04.834Z" },
    { url = "https://files.pythonhosted.org/packages/ba/28/72f8afd73f1d0e7829bfc093f4cb98ce0a40ffc0cc997009ee1ed94ba705/tomli-2.3.0-cp311-cp311-musllinux_1_2_x86_64.whl", hash = "sha256:74bf8464ff93e413514fefd2be591c3b0b23231a77f901db1eb30d6f712fc42c", size = 245128, upload-time = "2025-10-08T22:01:05.84Z" },
    { url = "https://files.pythonhosted.org/packages/b6/eb/a7679c8ac85208706d27436e8d421dfa39d4c914dcf5fa8083a9305f58d9/tomli-2.3.0-cp311-cp311-win32.whl", hash = "sha256:00b5f5d95bbfc7d12f91ad8c593a1659b6387b43f054104cda404be6bda62456", size = 96445, upload-time = "2025-10-08T22:01:06.896Z" },
    { url = "https://files.pythonhosted.org/packages/0a/fe/3d3420c4cb1ad9cb462fb52967080575f15898da97e21cb6f1361d505383/tomli-2.3.0-cp311-cp311-win_amd64.whl", hash = "sha256:4dc4ce8483a5d429ab602f111a93a6ab1ed425eae3122032db7e9acf449451be", size = 107165, upload-time = "2025-10-08T22:01:08.107Z" },
    { url = "https://files.pythonhosted.org/packages/ff/b7/40f36368fcabc518bb11c8f06379a0fd631985046c038aca08c6d6a43c6e/tomli-2.3.0-cp312-cp312-macosx_10_13_x86_64.whl", hash = "sha256:d7d86942e56ded512a594786a5ba0a5e521d02529b3826e7761a05138341a2ac", size = 154891, upload-time = "2025-10-08T22:01:09.082Z" },
    { url = "https://files.pythonhosted.org/packages/f9/3f/d9dd692199e3b3aab2e4e4dd948abd0f790d9ded8cd10cbaae276a898434/tomli-2.3.0-cp312-cp312-macosx_11_0_arm64.whl", hash = "sha256:73ee0b47d4dad1c5e996e3cd33b8a76a50167ae5f96a2607cbe8cc773506ab22", size = 148796, upload-time = "2025-10-08T22:01:10.266Z" },
    { url = "https://files.pythonhosted.org/packages/60/83/59bff4996c2cf9f9387a0f5a3394629c7efa5ef16142076a23a90f1955fa/tomli-2.3.0-cp312-cp312-manylinux2014_aarch64.manylinux_2_17_aarch64.manylinux_2_28_aarch64.whl", hash = "sha256:792262b94d5d0a466afb5bc63c7daa9d75520110971ee269152083270998316f", size = 242121, upload-time = "2025-10-08T22:01:11.332Z" },
    { url = "https://files.pythonhosted.org/packages/45/e5/7c5119ff39de8693d6baab6c0b6dcb556d192c165596e9fc231ea1052041/tomli-2.3.0-cp312-cp312-manylinux2014_x86_64.manylinux_2_17_x86_64.manylinux_2_28_x86_64.whl", hash = "sha256:4f195fe57ecceac95a66a75ac24d9d5fbc98ef0962e09b2eddec5d39375aae52", size = 250070, upload-time = "2025-10-08T22:01:12.498Z" },
    { url = "https://files.pythonhosted.org/packages/45/12/ad5126d3a278f27e6701abde51d342aa78d06e27ce2bb596a01f7709a5a2/tomli-2.3.0-cp312-cp312-musllinux_1_2_aarch64.whl", hash = "sha256:e31d432427dcbf4d86958c184b9bfd1e96b5b71f8eb17e6d02531f434fd335b8", size = 245859, upload-time = "2025-10-08T22:01:13.551Z" },
    { url = "https://files.pythonhosted.org/packages/fb/a1/4d6865da6a71c603cfe6ad0e6556c73c76548557a8d658f9e3b142df245f/tomli-2.3.0-cp312-cp312-musllinux_1_2_x86_64.whl", hash = "sha256:7b0882799624980785240ab732537fcfc372601015c00f7fc367c55308c186f6", size = 250296, upload-time = "2025-10-08T22:01:14.614Z" },
    { url = "https://files.pythonhosted.org/packages/a0/b7/a7a7042715d55c9ba6e8b196d65d2cb662578b4d8cd17d882d45322b0d78/tomli-2.3.0-cp312-cp312-win32.whl", hash = "sha256:ff72b71b5d10d22ecb084d345fc26f42b5143c5533db5e2eaba7d2d335358876", size = 97124, upload-time = "2025-10-08T22:01:15.629Z" },
    { url = "https://files.pythonhosted.org/packages/06/1e/f22f100db15a68b520664eb3328fb0ae4e90530887928558112c8d1f4515/tomli-2.3.0-cp312-cp312-win_amd64.whl", hash = "sha256:1cb4ed918939151a03f33d4242ccd0aa5f11b3547d0cf30f7c74a408a5b99878", size = 107698, upload-time = "2025-10-08T22:01:16.51Z" },
    { url = "https://files.pythonhosted.org/packages/89/48/06ee6eabe4fdd9ecd48bf488f4ac783844fd777f547b8d1b61c11939974e/tomli-2.3.0-cp313-cp313-macosx_10_13_x86_64.whl", hash = "sha256:5192f562738228945d7b13d4930baffda67b69425a7f0da96d360b0a3888136b", size = 154819, upload-time = "2025-10-08T22:01:17.964Z" },
    { url = "https://files.pythonhosted.org/packages/f1/01/88793757d54d8937015c75dcdfb673c65471945f6be98e6a0410fba167ed/tomli-2.3.0-cp313-cp313-macosx_11_0_arm64.whl", hash = "sha256:be71c93a63d738597996be9528f4abe628d1adf5e6eb11607bc8fe1a510b5dae", size = 148766, upload-time = "2025-10-08T22:01:18.959Z" },
    { url = "https://files.pythonhosted.org/packages/42/17/5e2c956f0144b812e7e107f94f1cc54af734eb17b5191c0bbfb72de5e93e/tomli-2.3.0-cp313-cp313-manylinux2014_aarch64.manylinux_2_17_aarch64.manylinux_2_28_aarch64.whl", hash = "sha256:c4665508bcbac83a31ff8ab08f424b665200c0e1e645d2bd9ab3d3e557b6185b", size = 240771, upload-time = "2025-10-08T22:01:20.106Z" },
    { url = "https://files.pythonhosted.org/packages/d5/f4/0fbd014909748706c01d16824eadb0307115f9562a15cbb012cd9b3512c5/tomli-2.3.0-cp313-cp313-manylinux2014_x86_64.manylinux_2_17_x86_64.manylinux_2_28_x86_64.whl", hash = "sha256:4021923f97266babc6ccab9f5068642a0095faa0a51a246a6a02fccbb3514eaf", size = 248586, upload-time = "2025-10-08T22:01:21.164Z" },
    { url = "https://files.pythonhosted.org/packages/30/77/fed85e114bde5e81ecf9bc5da0cc69f2914b38f4708c80ae67d0c10180c5/tomli-2.3.0-cp313-cp313-musllinux_1_2_aarch64.whl", hash = "sha256:a4ea38c40145a357d513bffad0ed869f13c1773716cf71ccaa83b0fa0cc4e42f", size = 244792, upload-time = "2025-10-08T22:01:22.417Z" },
    { url = "https://files.pythonhosted.org/packages/55/92/afed3d497f7c186dc71e6ee6d4fcb0acfa5f7d0a1a2878f8beae379ae0cc/tomli-2.3.0-cp313-cp313-musllinux_1_2_x86_64.whl", hash = "sha256:ad805ea85eda330dbad64c7ea7a4556259665bdf9d2672f5dccc740eb9d3ca05", size = 248909, upload-time = "2025-10-08T22:01:23.859Z" },
    { url = "https://files.pythonhosted.org/packages/f8/84/ef50c51b5a9472e7265ce1ffc7f24cd4023d289e109f669bdb1553f6a7c2/tomli-2.3.0-cp313-cp313-win32.whl", hash = "sha256:97d5eec30149fd3294270e889b4234023f2c69747e555a27bd708828353ab606", size = 96946, upload-time = "2025-10-08T22:01:24.893Z" },
    { url = "https://files.pythonhosted.org/packages/b2/b7/718cd1da0884f281f95ccfa3a6cc572d30053cba64603f79d431d3c9b61b/tomli-2.3.0-cp313-cp313-win_amd64.whl", hash = "sha256:0c95ca56fbe89e065c6ead5b593ee64b84a26fca063b5d71a1122bf26e533999", size = 107705, upload-time = "2025-10-08T22:01:26.153Z" },
    { url = "https://files.pythonhosted.org/packages/19/94/aeafa14a52e16163008060506fcb6aa1949d13548d13752171a755c65611/tomli-2.3.0-cp314-cp314-macosx_10_13_x86_64.whl", hash = "sha256:cebc6fe843e0733ee827a282aca4999b596241195f43b4cc371d64fc6639da9e", size = 154244, upload-time = "2025-10-08T22:01:27.06Z" },
    { url = "https://files.pythonhosted.org/packages/db/e4/1e58409aa78eefa47ccd19779fc6f36787edbe7d4cd330eeeedb33a4515b/tomli-2.3.0-cp314-cp314-macosx_11_0_arm64.whl", hash = "sha256:4c2ef0244c75aba9355561272009d934953817c49f47d768070c3c94355c2aa3", size = 148637, upload-time = "2025-10-08T22:01:28.059Z" },
    { url = "https://files.pythonhosted.org/packages/26/b6/d1eccb62f665e44359226811064596dd6a366ea1f985839c566cd61525ae/tomli-2.3.0-cp314-cp314-manylinux2014_aarch64.manylinux_2_17_aarch64.manylinux_2_28_aarch64.whl", hash = "sha256:c22a8bf253bacc0cf11f35ad9808b6cb75ada2631c2d97c971122583b129afbc", size = 241925, upload-time = "2025-10-08T22:01:29.066Z" },
    { url = "https://files.pythonhosted.org/packages/70/91/7cdab9a03e6d3d2bb11beae108da5bdc1c34bdeb06e21163482544ddcc90/tomli-2.3.0-cp314-cp314-manylinux2014_x86_64.manylinux_2_17_x86_64.manylinux_2_28_x86_64.whl", hash = "sha256:0eea8cc5c5e9f89c9b90c4896a8deefc74f518db5927d0e0e8d4a80953d774d0", size = 249045, upload-time = "2025-10-08T22:01:31.98Z" },
    { url = "https://files.pythonhosted.org/packages/15/1b/8c26874ed1f6e4f1fcfeb868db8a794cbe9f227299402db58cfcc858766c/tomli-2.3.0-cp314-cp314-musllinux_1_2_aarch64.whl", hash = "sha256:b74a0e59ec5d15127acdabd75ea17726ac4c5178ae51b85bfe39c4f8a278e879", size = 245835, upload-time = "2025-10-08T22:01:32.989Z" },
    { url = "https://files.pythonhosted.org/packages/fd/42/8e3c6a9a4b1a1360c1a2a39f0b972cef2cc9ebd56025168c4137192a9321/tomli-2.3.0-cp314-cp314-musllinux_1_2_x86_64.whl", hash = "sha256:b5870b50c9db823c595983571d1296a6ff3e1b88f734a4c8f6fc6188397de005", size = 253109, upload-time = "2025-10-08T22:01:34.052Z" },
    { url = "https://files.pythonhosted.org/packages/22/0c/b4da635000a71b5f80130937eeac12e686eefb376b8dee113b4a582bba42/tomli-2.3.0-cp314-cp314-win32.whl", hash = "sha256:feb0dacc61170ed7ab602d3d972a58f14ee3ee60494292d384649a3dc38ef463", size = 97930, upload-time = "2025-10-08T22:01:35.082Z" },
    { url = "https://files.pythonhosted.org/packages/b9/74/cb1abc870a418ae99cd5c9547d6bce30701a954e0e721821df483ef7223c/tomli-2.3.0-cp314-cp314-win_amd64.whl", hash = "sha256:b273fcbd7fc64dc3600c098e39136522650c49bca95df2d11cf3b626422392c8", size = 107964, upload-time = "2025-10-08T22:01:36.057Z" },
    { url = "https://files.pythonhosted.org/packages/54/78/5c46fff6432a712af9f792944f4fcd7067d8823157949f4e40c56b8b3c83/tomli-2.3.0-cp314-cp314t-macosx_10_13_x86_64.whl", hash = "sha256:940d56ee0410fa17ee1f12b817b37a4d4e4dc4d27340863cc67236c74f582e77", size = 163065, upload-time = "2025-10-08T22:01:37.27Z" },
    { url = "https://files.pythonhosted.org/packages/39/67/f85d9bd23182f45eca8939cd2bc7050e1f90c41f4a2ecbbd5963a1d1c486/tomli-2.3.0-cp314-cp314t-macosx_11_0_arm64.whl", hash = "sha256:f85209946d1fe94416debbb88d00eb92ce9cd5266775424ff81bc959e001acaf", size = 159088, upload-time = "2025-10-08T22:01:38.235Z" },
    { url = "https://files.pythonhosted.org/packages/26/5a/4b546a0405b9cc0659b399f12b6adb750757baf04250b148d3c5059fc4eb/tomli-2.3.0-cp314-cp314t-manylinux2014_aarch64.manylinux_2_17_aarch64.manylinux_2_28_aarch64.whl", hash = "sha256:a56212bdcce682e56b0aaf79e869ba5d15a6163f88d5451cbde388d48b13f530", size = 268193, upload-time = "2025-10-08T22:01:39.712Z" },
    { url = "https://files.pythonhosted.org/packages/42/4f/2c12a72ae22cf7b59a7fe75b3465b7aba40ea9145d026ba41cb382075b0e/tomli-2.3.0-cp314-cp314t-manylinux2014_x86_64.manylinux_2_17_x86_64.manylinux_2_28_x86_64.whl", hash = "sha256:c5f3ffd1e098dfc032d4d3af5c0ac64f6d286d98bc148698356847b80fa4de1b", size = 275488, upload-time = "2025-10-08T22:01:40.773Z" },
    { url = "https://files.pythonhosted.org/packages/92/04/a038d65dbe160c3aa5a624e93ad98111090f6804027d474ba9c37c8ae186/tomli-2.3.0-cp314-cp314t-musllinux_1_2_aarch64.whl", hash = "sha256:5e01decd096b1530d97d5d85cb4dff4af2d8347bd35686654a004f8dea20fc67", size = 272669, upload-time = "2025-10-08T22:01:41.824Z" },
    { url = "https://files.pythonhosted.org/packages/be/2f/8b7c60a9d1612a7cbc39ffcca4f21a73bf368a80fc25bccf8253e2563267/tomli-2.3.0-cp314-cp314t-musllinux_1_2_x86_64.whl", hash = "sha256:8a35dd0e643bb2610f156cca8db95d213a90015c11fee76c946aa62b7ae7e02f", size = 279709, upload-time = "2025-10-08T22:01:43.177Z" },
    { url = "https://files.pythonhosted.org/packages/7e/46/cc36c679f09f27ded940281c38607716c86cf8ba4a518d524e349c8b4874/tomli-2.3.0-cp314-cp314t-win32.whl", hash = "sha256:a1f7f282fe248311650081faafa5f4732bdbfef5d45fe3f2e702fbc6f2d496e0", size = 107563, upload-time = "2025-10-08T22:01:44.233Z" },
    { url = "https://files.pythonhosted.org/packages/84/ff/426ca8683cf7b753614480484f6437f568fd2fda2edbdf57a2d3d8b27a0b/tomli-2.3.0-cp314-cp314t-win_amd64.whl", hash = "sha256:70a251f8d4ba2d9ac2542eecf008b3c8a9fc5c3f9f02c56a9d7952612be2fdba", size = 119756, upload-time = "2025-10-08T22:01:45.234Z" },
    { url = "https://files.pythonhosted.org/packages/77/b8/0135fadc89e73be292b473cb820b4f5a08197779206b33191e801feeae40/tomli-2.3.0-py3-none-any.whl", hash = "sha256:e95b1af3c5b07d9e643909b5abbec77cd9f1217e6d0bca72b0234736b9fb1f1b", size = 14408, upload-time = "2025-10-08T22:01:46.04Z" },
]

[[package]]
name = "tomlkit"
version = "0.13.3"
source = { registry = "https://pypi.org/simple" }
sdist = { url = "https://files.pythonhosted.org/packages/cc/18/0bbf3884e9eaa38819ebe46a7bd25dcd56b67434402b66a58c4b8e552575/tomlkit-0.13.3.tar.gz", hash = "sha256:430cf247ee57df2b94ee3fbe588e71d362a941ebb545dec29b53961d61add2a1", size = 185207, upload-time = "2025-06-05T07:13:44.947Z" }
wheels = [
    { url = "https://files.pythonhosted.org/packages/bd/75/8539d011f6be8e29f339c42e633aae3cb73bffa95dd0f9adec09b9c58e85/tomlkit-0.13.3-py3-none-any.whl", hash = "sha256:c89c649d79ee40629a9fda55f8ace8c6a1b42deb912b2a8fd8d942ddadb606b0", size = 38901, upload-time = "2025-06-05T07:13:43.546Z" },
]

[[package]]
name = "tox"
version = "4.32.0"
source = { registry = "https://pypi.org/simple" }
dependencies = [
    { name = "cachetools" },
    { name = "chardet" },
    { name = "colorama" },
    { name = "filelock" },
    { name = "packaging" },
    { name = "platformdirs" },
    { name = "pluggy" },
    { name = "pyproject-api" },
    { name = "tomli", marker = "python_full_version < '3.11'" },
    { name = "typing-extensions", marker = "python_full_version < '3.11'" },
    { name = "virtualenv" },
]
sdist = { url = "https://files.pythonhosted.org/packages/59/bf/0e4dbd42724cbae25959f0e34c95d0c730df03ab03f54d52accd9abfc614/tox-4.32.0.tar.gz", hash = "sha256:1ad476b5f4d3679455b89a992849ffc3367560bbc7e9495ee8a3963542e7c8ff", size = 203330, upload-time = "2025-10-24T18:03:38.132Z" }
wheels = [
    { url = "https://files.pythonhosted.org/packages/fc/cc/e09c0d663a004945f82beecd4f147053567910479314e8d01ba71e5d5dea/tox-4.32.0-py3-none-any.whl", hash = "sha256:451e81dc02ba8d1ed20efd52ee409641ae4b5d5830e008af10fe8823ef1bd551", size = 175905, upload-time = "2025-10-24T18:03:36.337Z" },
]

[[package]]
name = "tox-uv"
version = "1.29.0"
source = { registry = "https://pypi.org/simple" }
dependencies = [
    { name = "packaging" },
    { name = "tomli", marker = "python_full_version < '3.11'" },
    { name = "tox" },
    { name = "uv" },
]
sdist = { url = "https://files.pythonhosted.org/packages/4f/90/06752775b8cfadba8856190f5beae9f552547e0f287e0246677972107375/tox_uv-1.29.0.tar.gz", hash = "sha256:30fa9e6ad507df49d3c6a2f88894256bcf90f18e240a00764da6ecab1db24895", size = 23427, upload-time = "2025-10-09T20:40:27.384Z" }
wheels = [
    { url = "https://files.pythonhosted.org/packages/5c/17/221d62937c4130b044bb437caac4181e7e13d5536bbede65264db1f0ac9f/tox_uv-1.29.0-py3-none-any.whl", hash = "sha256:b1d251286edeeb4bc4af1e24c8acfdd9404700143c2199ccdbb4ea195f7de6cc", size = 17254, upload-time = "2025-10-09T20:40:25.885Z" },
]

[[package]]
name = "traitlets"
version = "5.14.3"
source = { registry = "https://pypi.org/simple" }
sdist = { url = "https://files.pythonhosted.org/packages/eb/79/72064e6a701c2183016abbbfedaba506d81e30e232a68c9f0d6f6fcd1574/traitlets-5.14.3.tar.gz", hash = "sha256:9ed0579d3502c94b4b3732ac120375cda96f923114522847de4b3bb98b96b6b7", size = 161621, upload-time = "2024-04-19T11:11:49.746Z" }
wheels = [
    { url = "https://files.pythonhosted.org/packages/00/c0/8f5d070730d7836adc9c9b6408dec68c6ced86b304a9b26a14df072a6e8c/traitlets-5.14.3-py3-none-any.whl", hash = "sha256:b74e89e397b1ed28cc831db7aea759ba6640cb3de13090ca145426688ff1ac4f", size = 85359, upload-time = "2024-04-19T11:11:46.763Z" },
]

[[package]]
name = "types-pyyaml"
version = "6.0.12.20250915"
source = { registry = "https://pypi.org/simple" }
sdist = { url = "https://files.pythonhosted.org/packages/7e/69/3c51b36d04da19b92f9e815be12753125bd8bc247ba0470a982e6979e71c/types_pyyaml-6.0.12.20250915.tar.gz", hash = "sha256:0f8b54a528c303f0e6f7165687dd33fafa81c807fcac23f632b63aa624ced1d3", size = 17522, upload-time = "2025-09-15T03:01:00.728Z" }
wheels = [
    { url = "https://files.pythonhosted.org/packages/bd/e0/1eed384f02555dde685fff1a1ac805c1c7dcb6dd019c916fe659b1c1f9ec/types_pyyaml-6.0.12.20250915-py3-none-any.whl", hash = "sha256:e7d4d9e064e89a3b3cae120b4990cd370874d2bf12fa5f46c97018dd5d3c9ab6", size = 20338, upload-time = "2025-09-15T03:00:59.218Z" },
]

[[package]]
name = "typing-extensions"
version = "4.15.0"
source = { registry = "https://pypi.org/simple" }
sdist = { url = "https://files.pythonhosted.org/packages/72/94/1a15dd82efb362ac84269196e94cf00f187f7ed21c242792a923cdb1c61f/typing_extensions-4.15.0.tar.gz", hash = "sha256:0cea48d173cc12fa28ecabc3b837ea3cf6f38c6d1136f85cbaaf598984861466", size = 109391, upload-time = "2025-08-25T13:49:26.313Z" }
wheels = [
    { url = "https://files.pythonhosted.org/packages/18/67/36e9267722cc04a6b9f15c7f3441c2363321a3ea07da7ae0c0707beb2a9c/typing_extensions-4.15.0-py3-none-any.whl", hash = "sha256:f0fa19c6845758ab08074a0cfa8b7aecb71c999ca73d62883bc25cc018c4e548", size = 44614, upload-time = "2025-08-25T13:49:24.86Z" },
]

[[package]]
name = "tzdata"
version = "2025.3"
source = { registry = "https://pypi.org/simple" }
sdist = { url = "https://files.pythonhosted.org/packages/5e/a7/c202b344c5ca7daf398f3b8a477eeb205cf3b6f32e7ec3a6bac0629ca975/tzdata-2025.3.tar.gz", hash = "sha256:de39c2ca5dc7b0344f2eba86f49d614019d29f060fc4ebc8a417896a620b56a7", size = 196772, upload-time = "2025-12-13T17:45:35.667Z" }
wheels = [
    { url = "https://files.pythonhosted.org/packages/c7/b0/003792df09decd6849a5e39c28b513c06e84436a54440380862b5aeff25d/tzdata-2025.3-py2.py3-none-any.whl", hash = "sha256:06a47e5700f3081aab02b2e513160914ff0694bce9947d6b76ebd6bf57cfc5d1", size = 348521, upload-time = "2025-12-13T17:45:33.889Z" },
]

[[package]]
name = "urllib3"
version = "2.6.2"
source = { registry = "https://pypi.org/simple" }
sdist = { url = "https://files.pythonhosted.org/packages/1e/24/a2a2ed9addd907787d7aa0355ba36a6cadf1768b934c652ea78acbd59dcd/urllib3-2.6.2.tar.gz", hash = "sha256:016f9c98bb7e98085cb2b4b17b87d2c702975664e4f060c6532e64d1c1a5e797", size = 432930, upload-time = "2025-12-11T15:56:40.252Z" }
wheels = [
    { url = "https://files.pythonhosted.org/packages/6d/b9/4095b668ea3678bf6a0af005527f39de12fb026516fb3df17495a733b7f8/urllib3-2.6.2-py3-none-any.whl", hash = "sha256:ec21cddfe7724fc7cb4ba4bea7aa8e2ef36f607a4bab81aa6ce42a13dc3f03dd", size = 131182, upload-time = "2025-12-11T15:56:38.584Z" },
]

[[package]]
name = "uv"
version = "0.9.18"
source = { registry = "https://pypi.org/simple" }
sdist = { url = "https://files.pythonhosted.org/packages/e3/03/1afff9e6362dc9d3a9e03743da0a4b4c7a0809f859c79eb52bbae31ea582/uv-0.9.18.tar.gz", hash = "sha256:17b5502f7689c4dc1fdeee9d8437a9a6664dcaa8476e70046b5f4753559533f5", size = 3824466, upload-time = "2025-12-16T15:45:11.81Z" }
wheels = [
    { url = "https://files.pythonhosted.org/packages/26/9c/92fad10fcee8ea170b66442d95fd2af308fe9a107909ded4b3cc384fdc69/uv-0.9.18-py3-none-linux_armv6l.whl", hash = "sha256:e9e4915bb280c1f79b9a1c16021e79f61ed7c6382856ceaa99d53258cb0b4951", size = 21345538, upload-time = "2025-12-16T15:45:13.992Z" },
    { url = "https://files.pythonhosted.org/packages/81/b1/b0e5808e05acb54aa118c625d9f7b117df614703b0cbb89d419d03d117f3/uv-0.9.18-py3-none-macosx_10_12_x86_64.whl", hash = "sha256:d91abfd2649987996e3778729140c305ef0f6ff5909f55aac35c3c372544a24f", size = 20439572, upload-time = "2025-12-16T15:45:26.397Z" },
    { url = "https://files.pythonhosted.org/packages/b7/0b/9487d83adf5b7fd1e20ced33f78adf84cb18239c3d7e91f224cedba46c08/uv-0.9.18-py3-none-macosx_11_0_arm64.whl", hash = "sha256:cf33f4146fd97e94cdebe6afc5122208eea8c55b65ca4127f5a5643c9717c8b8", size = 18952907, upload-time = "2025-12-16T15:44:48.399Z" },
    { url = "https://files.pythonhosted.org/packages/58/92/c8f7ae8900eff8e4ce1f7826d2e1e2ad5a95a5f141abdb539865aff79930/uv-0.9.18-py3-none-manylinux_2_17_aarch64.manylinux2014_aarch64.musllinux_1_1_aarch64.whl", hash = "sha256:edf965e9a5c55f74020ac82285eb0dfe7fac4f325ad0a7afc816290269ecfec1", size = 20772495, upload-time = "2025-12-16T15:45:29.614Z" },
    { url = "https://files.pythonhosted.org/packages/5a/28/9831500317c1dd6cde5099e3eb3b22b88ac75e47df7b502f6aef4df5750e/uv-0.9.18-py3-none-manylinux_2_17_armv7l.manylinux2014_armv7l.whl", hash = "sha256:ae10a941bd7ca1ee69edbe3998c34dce0a9fc2d2406d98198343daf7d2078493", size = 20949623, upload-time = "2025-12-16T15:44:57.482Z" },
    { url = "https://files.pythonhosted.org/packages/0c/ff/1fe1ffa69c8910e54dd11f01fb0765d4fd537ceaeb0c05fa584b6b635b82/uv-0.9.18-py3-none-manylinux_2_17_i686.manylinux2014_i686.whl", hash = "sha256:a1669a95b588f613b13dd10e08ced6d5bcd79169bba29a2240eee87532648790", size = 21920580, upload-time = "2025-12-16T15:44:39.009Z" },
    { url = "https://files.pythonhosted.org/packages/d6/ee/eed3ec7679ee80e16316cfc95ed28ef6851700bcc66edacfc583cbd2cc47/uv-0.9.18-py3-none-manylinux_2_17_ppc64.manylinux2014_ppc64.whl", hash = "sha256:11e1e406590d3159138288203a41ff8a8904600b8628a57462f04ff87d62c477", size = 23491234, upload-time = "2025-12-16T15:45:32.59Z" },
    { url = "https://files.pythonhosted.org/packages/78/58/64b15df743c79ad03ea7fbcbd27b146ba16a116c57f557425dd4e44d6684/uv-0.9.18-py3-none-manylinux_2_17_ppc64le.manylinux2014_ppc64le.whl", hash = "sha256:1e82078d3c622cb4c60da87f156168ffa78b9911136db7ffeb8e5b0a040bf30e", size = 23095438, upload-time = "2025-12-16T15:45:17.916Z" },
    { url = "https://files.pythonhosted.org/packages/43/6d/3d3dae71796961603c3871699e10d6b9de2e65a3c327b58d4750610a5f93/uv-0.9.18-py3-none-manylinux_2_17_s390x.manylinux2014_s390x.whl", hash = "sha256:704abaf6e76b4d293fc1f24bef2c289021f1df0de9ed351f476cbbf67a7edae0", size = 22140992, upload-time = "2025-12-16T15:44:45.527Z" },
    { url = "https://files.pythonhosted.org/packages/31/91/1042d0966a30e937df500daed63e1f61018714406ce4023c8a6e6d2dcf7c/uv-0.9.18-py3-none-manylinux_2_17_x86_64.manylinux2014_x86_64.whl", hash = "sha256:3332188fd8d96a68e5001409a52156dced910bf1bc41ec3066534cffcd46eb68", size = 22229626, upload-time = "2025-12-16T15:45:20.712Z" },
    { url = "https://files.pythonhosted.org/packages/5a/1f/0a4a979bb2bf6e1292cc57882955bf1d7757cad40b1862d524c59c2a2ad8/uv-0.9.18-py3-none-manylinux_2_28_aarch64.whl", hash = "sha256:b7295e6d505f1fd61c54b1219e3b18e11907396333a9fa61cefe489c08fc7995", size = 20896524, upload-time = "2025-12-16T15:45:06.799Z" },
    { url = "https://files.pythonhosted.org/packages/a5/3c/24f92e56af00cac7d9bed2888d99a580f8093c8745395ccf6213bfccf20b/uv-0.9.18-py3-none-manylinux_2_31_riscv64.whl", hash = "sha256:62ea0e518dd4ab76e6f06c0f43a25898a6342a3ecf996c12f27f08eb801ef7f1", size = 22077340, upload-time = "2025-12-16T15:44:51.271Z" },
    { url = "https://files.pythonhosted.org/packages/9c/3e/73163116f748800e676bf30cee838448e74ac4cc2f716c750e1705bc3fe4/uv-0.9.18-py3-none-musllinux_1_1_armv7l.whl", hash = "sha256:8bd073e30030211ba01206caa57b4d63714e1adee2c76a1678987dd52f72d44d", size = 20932956, upload-time = "2025-12-16T15:45:00.3Z" },
    { url = "https://files.pythonhosted.org/packages/59/1b/a26990b51a17de1ffe41fbf2e30de3a98f0e0bce40cc60829fb9d9ed1a8a/uv-0.9.18-py3-none-musllinux_1_1_i686.whl", hash = "sha256:f248e013d10e1fc7a41f94310628b4a8130886b6d683c7c85c42b5b36d1bcd02", size = 21357247, upload-time = "2025-12-16T15:45:23.575Z" },
    { url = "https://files.pythonhosted.org/packages/5f/20/b6ba14fdd671e9237b22060d7422aba4a34503e3e42d914dbf925eff19aa/uv-0.9.18-py3-none-musllinux_1_1_x86_64.whl", hash = "sha256:17bedf2b0791e87d889e1c7f125bd5de77e4b7579aec372fa06ba832e07c957e", size = 22443585, upload-time = "2025-12-16T15:44:42.213Z" },
    { url = "https://files.pythonhosted.org/packages/5e/da/1b3dd596964f90a122cfe94dcf5b6b89cf5670eb84434b8c23864382576f/uv-0.9.18-py3-none-win32.whl", hash = "sha256:de6f0bb3e9c18e484545bd1549ec3c956968a141a393d42e2efb25281cb62787", size = 20091088, upload-time = "2025-12-16T15:45:03.225Z" },
    { url = "https://files.pythonhosted.org/packages/11/0b/50e13ebc1eedb36d88524b7740f78351be33213073e3faf81ac8925d0c6e/uv-0.9.18-py3-none-win_amd64.whl", hash = "sha256:c82b0e2e36b33e2146fba5f0ae6906b9679b3b5fe6a712e5d624e45e441e58e9", size = 22181193, upload-time = "2025-12-16T15:44:54.394Z" },
    { url = "https://files.pythonhosted.org/packages/8c/d4/0bf338d863a3d9e5545e268d77a8e6afdd75d26bffc939603042f2e739f9/uv-0.9.18-py3-none-win_arm64.whl", hash = "sha256:4c4ce0ed080440bbda2377488575d426867f94f5922323af6d4728a1cd4d091d", size = 20564933, upload-time = "2025-12-16T15:45:09.819Z" },
]

[[package]]
name = "uvicorn"
version = "0.40.0"
source = { registry = "https://pypi.org/simple" }
dependencies = [
    { name = "click" },
    { name = "h11" },
    { name = "typing-extensions", marker = "python_full_version < '3.11'" },
]
sdist = { url = "https://files.pythonhosted.org/packages/c3/d1/8f3c683c9561a4e6689dd3b1d345c815f10f86acd044ee1fb9a4dcd0b8c5/uvicorn-0.40.0.tar.gz", hash = "sha256:839676675e87e73694518b5574fd0f24c9d97b46bea16df7b8c05ea1a51071ea", size = 81761, upload-time = "2025-12-21T14:16:22.45Z" }
wheels = [
    { url = "https://files.pythonhosted.org/packages/3d/d8/2083a1daa7439a66f3a48589a57d576aa117726762618f6bb09fe3798796/uvicorn-0.40.0-py3-none-any.whl", hash = "sha256:c6c8f55bc8bf13eb6fa9ff87ad62308bbbc33d0b67f84293151efe87e0d5f2ee", size = 68502, upload-time = "2025-12-21T14:16:21.041Z" },
]

[[package]]
name = "virtualenv"
version = "20.35.4"
source = { registry = "https://pypi.org/simple" }
dependencies = [
    { name = "distlib" },
    { name = "filelock" },
    { name = "platformdirs" },
    { name = "typing-extensions", marker = "python_full_version < '3.11'" },
]
sdist = { url = "https://files.pythonhosted.org/packages/20/28/e6f1a6f655d620846bd9df527390ecc26b3805a0c5989048c210e22c5ca9/virtualenv-20.35.4.tar.gz", hash = "sha256:643d3914d73d3eeb0c552cbb12d7e82adf0e504dbf86a3182f8771a153a1971c", size = 6028799, upload-time = "2025-10-29T06:57:40.511Z" }
wheels = [
    { url = "https://files.pythonhosted.org/packages/79/0c/c05523fa3181fdf0c9c52a6ba91a23fbf3246cc095f26f6516f9c60e6771/virtualenv-20.35.4-py3-none-any.whl", hash = "sha256:c21c9cede36c9753eeade68ba7d523529f228a403463376cf821eaae2b650f1b", size = 6005095, upload-time = "2025-10-29T06:57:37.598Z" },
]

[[package]]
name = "watchfiles"
version = "1.1.1"
source = { registry = "https://pypi.org/simple" }
dependencies = [
    { name = "anyio" },
]
sdist = { url = "https://files.pythonhosted.org/packages/c2/c9/8869df9b2a2d6c59d79220a4db37679e74f807c559ffe5265e08b227a210/watchfiles-1.1.1.tar.gz", hash = "sha256:a173cb5c16c4f40ab19cecf48a534c409f7ea983ab8fed0741304a1c0a31b3f2", size = 94440, upload-time = "2025-10-14T15:06:21.08Z" }
wheels = [
    { url = "https://files.pythonhosted.org/packages/a7/1a/206e8cf2dd86fddf939165a57b4df61607a1e0add2785f170a3f616b7d9f/watchfiles-1.1.1-cp310-cp310-macosx_10_12_x86_64.whl", hash = "sha256:eef58232d32daf2ac67f42dea51a2c80f0d03379075d44a587051e63cc2e368c", size = 407318, upload-time = "2025-10-14T15:04:18.753Z" },
    { url = "https://files.pythonhosted.org/packages/b3/0f/abaf5262b9c496b5dad4ed3c0e799cbecb1f8ea512ecb6ddd46646a9fca3/watchfiles-1.1.1-cp310-cp310-macosx_11_0_arm64.whl", hash = "sha256:03fa0f5237118a0c5e496185cafa92878568b652a2e9a9382a5151b1a0380a43", size = 394478, upload-time = "2025-10-14T15:04:20.297Z" },
    { url = "https://files.pythonhosted.org/packages/b1/04/9cc0ba88697b34b755371f5ace8d3a4d9a15719c07bdc7bd13d7d8c6a341/watchfiles-1.1.1-cp310-cp310-manylinux_2_17_aarch64.manylinux2014_aarch64.whl", hash = "sha256:8ca65483439f9c791897f7db49202301deb6e15fe9f8fe2fed555bf986d10c31", size = 449894, upload-time = "2025-10-14T15:04:21.527Z" },
    { url = "https://files.pythonhosted.org/packages/d2/9c/eda4615863cd8621e89aed4df680d8c3ec3da6a4cf1da113c17decd87c7f/watchfiles-1.1.1-cp310-cp310-manylinux_2_17_armv7l.manylinux2014_armv7l.whl", hash = "sha256:f0ab1c1af0cb38e3f598244c17919fb1a84d1629cc08355b0074b6d7f53138ac", size = 459065, upload-time = "2025-10-14T15:04:22.795Z" },
    { url = "https://files.pythonhosted.org/packages/84/13/f28b3f340157d03cbc8197629bc109d1098764abe1e60874622a0be5c112/watchfiles-1.1.1-cp310-cp310-manylinux_2_17_i686.manylinux2014_i686.whl", hash = "sha256:3bc570d6c01c206c46deb6e935a260be44f186a2f05179f52f7fcd2be086a94d", size = 488377, upload-time = "2025-10-14T15:04:24.138Z" },
    { url = "https://files.pythonhosted.org/packages/86/93/cfa597fa9389e122488f7ffdbd6db505b3b915ca7435ecd7542e855898c2/watchfiles-1.1.1-cp310-cp310-manylinux_2_17_ppc64le.manylinux2014_ppc64le.whl", hash = "sha256:e84087b432b6ac94778de547e08611266f1f8ffad28c0ee4c82e028b0fc5966d", size = 595837, upload-time = "2025-10-14T15:04:25.057Z" },
    { url = "https://files.pythonhosted.org/packages/57/1e/68c1ed5652b48d89fc24d6af905d88ee4f82fa8bc491e2666004e307ded1/watchfiles-1.1.1-cp310-cp310-manylinux_2_17_s390x.manylinux2014_s390x.whl", hash = "sha256:620bae625f4cb18427b1bb1a2d9426dc0dd5a5ba74c7c2cdb9de405f7b129863", size = 473456, upload-time = "2025-10-14T15:04:26.497Z" },
    { url = "https://files.pythonhosted.org/packages/d5/dc/1a680b7458ffa3b14bb64878112aefc8f2e4f73c5af763cbf0bd43100658/watchfiles-1.1.1-cp310-cp310-manylinux_2_17_x86_64.manylinux2014_x86_64.whl", hash = "sha256:544364b2b51a9b0c7000a4b4b02f90e9423d97fbbf7e06689236443ebcad81ab", size = 455614, upload-time = "2025-10-14T15:04:27.539Z" },
    { url = "https://files.pythonhosted.org/packages/61/a5/3d782a666512e01eaa6541a72ebac1d3aae191ff4a31274a66b8dd85760c/watchfiles-1.1.1-cp310-cp310-musllinux_1_1_aarch64.whl", hash = "sha256:bbe1ef33d45bc71cf21364df962af171f96ecaeca06bd9e3d0b583efb12aec82", size = 630690, upload-time = "2025-10-14T15:04:28.495Z" },
    { url = "https://files.pythonhosted.org/packages/9b/73/bb5f38590e34687b2a9c47a244aa4dd50c56a825969c92c9c5fc7387cea1/watchfiles-1.1.1-cp310-cp310-musllinux_1_1_x86_64.whl", hash = "sha256:1a0bb430adb19ef49389e1ad368450193a90038b5b752f4ac089ec6942c4dff4", size = 622459, upload-time = "2025-10-14T15:04:29.491Z" },
    { url = "https://files.pythonhosted.org/packages/f1/ac/c9bb0ec696e07a20bd58af5399aeadaef195fb2c73d26baf55180fe4a942/watchfiles-1.1.1-cp310-cp310-win32.whl", hash = "sha256:3f6d37644155fb5beca5378feb8c1708d5783145f2a0f1c4d5a061a210254844", size = 272663, upload-time = "2025-10-14T15:04:30.435Z" },
    { url = "https://files.pythonhosted.org/packages/11/a0/a60c5a7c2ec59fa062d9a9c61d02e3b6abd94d32aac2d8344c4bdd033326/watchfiles-1.1.1-cp310-cp310-win_amd64.whl", hash = "sha256:a36d8efe0f290835fd0f33da35042a1bb5dc0e83cbc092dcf69bce442579e88e", size = 287453, upload-time = "2025-10-14T15:04:31.53Z" },
    { url = "https://files.pythonhosted.org/packages/1f/f8/2c5f479fb531ce2f0564eda479faecf253d886b1ab3630a39b7bf7362d46/watchfiles-1.1.1-cp311-cp311-macosx_10_12_x86_64.whl", hash = "sha256:f57b396167a2565a4e8b5e56a5a1c537571733992b226f4f1197d79e94cf0ae5", size = 406529, upload-time = "2025-10-14T15:04:32.899Z" },
    { url = "https://files.pythonhosted.org/packages/fe/cd/f515660b1f32f65df671ddf6f85bfaca621aee177712874dc30a97397977/watchfiles-1.1.1-cp311-cp311-macosx_11_0_arm64.whl", hash = "sha256:421e29339983e1bebc281fab40d812742268ad057db4aee8c4d2bce0af43b741", size = 394384, upload-time = "2025-10-14T15:04:33.761Z" },
    { url = "https://files.pythonhosted.org/packages/7b/c3/28b7dc99733eab43fca2d10f55c86e03bd6ab11ca31b802abac26b23d161/watchfiles-1.1.1-cp311-cp311-manylinux_2_17_aarch64.manylinux2014_aarch64.whl", hash = "sha256:6e43d39a741e972bab5d8100b5cdacf69db64e34eb19b6e9af162bccf63c5cc6", size = 448789, upload-time = "2025-10-14T15:04:34.679Z" },
    { url = "https://files.pythonhosted.org/packages/4a/24/33e71113b320030011c8e4316ccca04194bf0cbbaeee207f00cbc7d6b9f5/watchfiles-1.1.1-cp311-cp311-manylinux_2_17_armv7l.manylinux2014_armv7l.whl", hash = "sha256:f537afb3276d12814082a2e9b242bdcf416c2e8fd9f799a737990a1dbe906e5b", size = 460521, upload-time = "2025-10-14T15:04:35.963Z" },
    { url = "https://files.pythonhosted.org/packages/f4/c3/3c9a55f255aa57b91579ae9e98c88704955fa9dac3e5614fb378291155df/watchfiles-1.1.1-cp311-cp311-manylinux_2_17_i686.manylinux2014_i686.whl", hash = "sha256:b2cd9e04277e756a2e2d2543d65d1e2166d6fd4c9b183f8808634fda23f17b14", size = 488722, upload-time = "2025-10-14T15:04:37.091Z" },
    { url = "https://files.pythonhosted.org/packages/49/36/506447b73eb46c120169dc1717fe2eff07c234bb3232a7200b5f5bd816e9/watchfiles-1.1.1-cp311-cp311-manylinux_2_17_ppc64le.manylinux2014_ppc64le.whl", hash = "sha256:5f3f58818dc0b07f7d9aa7fe9eb1037aecb9700e63e1f6acfed13e9fef648f5d", size = 596088, upload-time = "2025-10-14T15:04:38.39Z" },
    { url = "https://files.pythonhosted.org/packages/82/ab/5f39e752a9838ec4d52e9b87c1e80f1ee3ccdbe92e183c15b6577ab9de16/watchfiles-1.1.1-cp311-cp311-manylinux_2_17_s390x.manylinux2014_s390x.whl", hash = "sha256:9bb9f66367023ae783551042d31b1d7fd422e8289eedd91f26754a66f44d5cff", size = 472923, upload-time = "2025-10-14T15:04:39.666Z" },
    { url = "https://files.pythonhosted.org/packages/af/b9/a419292f05e302dea372fa7e6fda5178a92998411f8581b9830d28fb9edb/watchfiles-1.1.1-cp311-cp311-manylinux_2_17_x86_64.manylinux2014_x86_64.whl", hash = "sha256:aebfd0861a83e6c3d1110b78ad54704486555246e542be3e2bb94195eabb2606", size = 456080, upload-time = "2025-10-14T15:04:40.643Z" },
    { url = "https://files.pythonhosted.org/packages/b0/c3/d5932fd62bde1a30c36e10c409dc5d54506726f08cb3e1d8d0ba5e2bc8db/watchfiles-1.1.1-cp311-cp311-musllinux_1_1_aarch64.whl", hash = "sha256:5fac835b4ab3c6487b5dbad78c4b3724e26bcc468e886f8ba8cc4306f68f6701", size = 629432, upload-time = "2025-10-14T15:04:41.789Z" },
    { url = "https://files.pythonhosted.org/packages/f7/77/16bddd9779fafb795f1a94319dc965209c5641db5bf1edbbccace6d1b3c0/watchfiles-1.1.1-cp311-cp311-musllinux_1_1_x86_64.whl", hash = "sha256:399600947b170270e80134ac854e21b3ccdefa11a9529a3decc1327088180f10", size = 623046, upload-time = "2025-10-14T15:04:42.718Z" },
    { url = "https://files.pythonhosted.org/packages/46/ef/f2ecb9a0f342b4bfad13a2787155c6ee7ce792140eac63a34676a2feeef2/watchfiles-1.1.1-cp311-cp311-win32.whl", hash = "sha256:de6da501c883f58ad50db3a32ad397b09ad29865b5f26f64c24d3e3281685849", size = 271473, upload-time = "2025-10-14T15:04:43.624Z" },
    { url = "https://files.pythonhosted.org/packages/94/bc/f42d71125f19731ea435c3948cad148d31a64fccde3867e5ba4edee901f9/watchfiles-1.1.1-cp311-cp311-win_amd64.whl", hash = "sha256:35c53bd62a0b885bf653ebf6b700d1bf05debb78ad9292cf2a942b23513dc4c4", size = 287598, upload-time = "2025-10-14T15:04:44.516Z" },
    { url = "https://files.pythonhosted.org/packages/57/c9/a30f897351f95bbbfb6abcadafbaca711ce1162f4db95fc908c98a9165f3/watchfiles-1.1.1-cp311-cp311-win_arm64.whl", hash = "sha256:57ca5281a8b5e27593cb7d82c2ac927ad88a96ed406aa446f6344e4328208e9e", size = 277210, upload-time = "2025-10-14T15:04:45.883Z" },
    { url = "https://files.pythonhosted.org/packages/74/d5/f039e7e3c639d9b1d09b07ea412a6806d38123f0508e5f9b48a87b0a76cc/watchfiles-1.1.1-cp312-cp312-macosx_10_12_x86_64.whl", hash = "sha256:8c89f9f2f740a6b7dcc753140dd5e1ab9215966f7a3530d0c0705c83b401bd7d", size = 404745, upload-time = "2025-10-14T15:04:46.731Z" },
    { url = "https://files.pythonhosted.org/packages/a5/96/a881a13aa1349827490dab2d363c8039527060cfcc2c92cc6d13d1b1049e/watchfiles-1.1.1-cp312-cp312-macosx_11_0_arm64.whl", hash = "sha256:bd404be08018c37350f0d6e34676bd1e2889990117a2b90070b3007f172d0610", size = 391769, upload-time = "2025-10-14T15:04:48.003Z" },
    { url = "https://files.pythonhosted.org/packages/4b/5b/d3b460364aeb8da471c1989238ea0e56bec24b6042a68046adf3d9ddb01c/watchfiles-1.1.1-cp312-cp312-manylinux_2_17_aarch64.manylinux2014_aarch64.whl", hash = "sha256:8526e8f916bb5b9a0a777c8317c23ce65de259422bba5b31325a6fa6029d33af", size = 449374, upload-time = "2025-10-14T15:04:49.179Z" },
    { url = "https://files.pythonhosted.org/packages/b9/44/5769cb62d4ed055cb17417c0a109a92f007114a4e07f30812a73a4efdb11/watchfiles-1.1.1-cp312-cp312-manylinux_2_17_armv7l.manylinux2014_armv7l.whl", hash = "sha256:2edc3553362b1c38d9f06242416a5d8e9fe235c204a4072e988ce2e5bb1f69f6", size = 459485, upload-time = "2025-10-14T15:04:50.155Z" },
    { url = "https://files.pythonhosted.org/packages/19/0c/286b6301ded2eccd4ffd0041a1b726afda999926cf720aab63adb68a1e36/watchfiles-1.1.1-cp312-cp312-manylinux_2_17_i686.manylinux2014_i686.whl", hash = "sha256:30f7da3fb3f2844259cba4720c3fc7138eb0f7b659c38f3bfa65084c7fc7abce", size = 488813, upload-time = "2025-10-14T15:04:51.059Z" },
    { url = "https://files.pythonhosted.org/packages/c7/2b/8530ed41112dd4a22f4dcfdb5ccf6a1baad1ff6eed8dc5a5f09e7e8c41c7/watchfiles-1.1.1-cp312-cp312-manylinux_2_17_ppc64le.manylinux2014_ppc64le.whl", hash = "sha256:f8979280bdafff686ba5e4d8f97840f929a87ed9cdf133cbbd42f7766774d2aa", size = 594816, upload-time = "2025-10-14T15:04:52.031Z" },
    { url = "https://files.pythonhosted.org/packages/ce/d2/f5f9fb49489f184f18470d4f99f4e862a4b3e9ac2865688eb2099e3d837a/watchfiles-1.1.1-cp312-cp312-manylinux_2_17_s390x.manylinux2014_s390x.whl", hash = "sha256:dcc5c24523771db3a294c77d94771abcfcb82a0e0ee8efd910c37c59ec1b31bb", size = 475186, upload-time = "2025-10-14T15:04:53.064Z" },
    { url = "https://files.pythonhosted.org/packages/cf/68/5707da262a119fb06fbe214d82dd1fe4a6f4af32d2d14de368d0349eb52a/watchfiles-1.1.1-cp312-cp312-manylinux_2_17_x86_64.manylinux2014_x86_64.whl", hash = "sha256:1db5d7ae38ff20153d542460752ff397fcf5c96090c1230803713cf3147a6803", size = 456812, upload-time = "2025-10-14T15:04:55.174Z" },
    { url = "https://files.pythonhosted.org/packages/66/ab/3cbb8756323e8f9b6f9acb9ef4ec26d42b2109bce830cc1f3468df20511d/watchfiles-1.1.1-cp312-cp312-musllinux_1_1_aarch64.whl", hash = "sha256:28475ddbde92df1874b6c5c8aaeb24ad5be47a11f87cde5a28ef3835932e3e94", size = 630196, upload-time = "2025-10-14T15:04:56.22Z" },
    { url = "https://files.pythonhosted.org/packages/78/46/7152ec29b8335f80167928944a94955015a345440f524d2dfe63fc2f437b/watchfiles-1.1.1-cp312-cp312-musllinux_1_1_x86_64.whl", hash = "sha256:36193ed342f5b9842edd3532729a2ad55c4160ffcfa3700e0d54be496b70dd43", size = 622657, upload-time = "2025-10-14T15:04:57.521Z" },
    { url = "https://files.pythonhosted.org/packages/0a/bf/95895e78dd75efe9a7f31733607f384b42eb5feb54bd2eb6ed57cc2e94f4/watchfiles-1.1.1-cp312-cp312-win32.whl", hash = "sha256:859e43a1951717cc8de7f4c77674a6d389b106361585951d9e69572823f311d9", size = 272042, upload-time = "2025-10-14T15:04:59.046Z" },
    { url = "https://files.pythonhosted.org/packages/87/0a/90eb755f568de2688cb220171c4191df932232c20946966c27a59c400850/watchfiles-1.1.1-cp312-cp312-win_amd64.whl", hash = "sha256:91d4c9a823a8c987cce8fa2690923b069966dabb196dd8d137ea2cede885fde9", size = 288410, upload-time = "2025-10-14T15:05:00.081Z" },
    { url = "https://files.pythonhosted.org/packages/36/76/f322701530586922fbd6723c4f91ace21364924822a8772c549483abed13/watchfiles-1.1.1-cp312-cp312-win_arm64.whl", hash = "sha256:a625815d4a2bdca61953dbba5a39d60164451ef34c88d751f6c368c3ea73d404", size = 278209, upload-time = "2025-10-14T15:05:01.168Z" },
    { url = "https://files.pythonhosted.org/packages/bb/f4/f750b29225fe77139f7ae5de89d4949f5a99f934c65a1f1c0b248f26f747/watchfiles-1.1.1-cp313-cp313-macosx_10_12_x86_64.whl", hash = "sha256:130e4876309e8686a5e37dba7d5e9bc77e6ed908266996ca26572437a5271e18", size = 404321, upload-time = "2025-10-14T15:05:02.063Z" },
    { url = "https://files.pythonhosted.org/packages/2b/f9/f07a295cde762644aa4c4bb0f88921d2d141af45e735b965fb2e87858328/watchfiles-1.1.1-cp313-cp313-macosx_11_0_arm64.whl", hash = "sha256:5f3bde70f157f84ece3765b42b4a52c6ac1a50334903c6eaf765362f6ccca88a", size = 391783, upload-time = "2025-10-14T15:05:03.052Z" },
    { url = "https://files.pythonhosted.org/packages/bc/11/fc2502457e0bea39a5c958d86d2cb69e407a4d00b85735ca724bfa6e0d1a/watchfiles-1.1.1-cp313-cp313-manylinux_2_17_aarch64.manylinux2014_aarch64.whl", hash = "sha256:14e0b1fe858430fc0251737ef3824c54027bedb8c37c38114488b8e131cf8219", size = 449279, upload-time = "2025-10-14T15:05:04.004Z" },
    { url = "https://files.pythonhosted.org/packages/e3/1f/d66bc15ea0b728df3ed96a539c777acfcad0eb78555ad9efcaa1274688f0/watchfiles-1.1.1-cp313-cp313-manylinux_2_17_armv7l.manylinux2014_armv7l.whl", hash = "sha256:f27db948078f3823a6bb3b465180db8ebecf26dd5dae6f6180bd87383b6b4428", size = 459405, upload-time = "2025-10-14T15:05:04.942Z" },
    { url = "https://files.pythonhosted.org/packages/be/90/9f4a65c0aec3ccf032703e6db02d89a157462fbb2cf20dd415128251cac0/watchfiles-1.1.1-cp313-cp313-manylinux_2_17_i686.manylinux2014_i686.whl", hash = "sha256:059098c3a429f62fc98e8ec62b982230ef2c8df68c79e826e37b895bc359a9c0", size = 488976, upload-time = "2025-10-14T15:05:05.905Z" },
    { url = "https://files.pythonhosted.org/packages/37/57/ee347af605d867f712be7029bb94c8c071732a4b44792e3176fa3c612d39/watchfiles-1.1.1-cp313-cp313-manylinux_2_17_ppc64le.manylinux2014_ppc64le.whl", hash = "sha256:bfb5862016acc9b869bb57284e6cb35fdf8e22fe59f7548858e2f971d045f150", size = 595506, upload-time = "2025-10-14T15:05:06.906Z" },
    { url = "https://files.pythonhosted.org/packages/a8/78/cc5ab0b86c122047f75e8fc471c67a04dee395daf847d3e59381996c8707/watchfiles-1.1.1-cp313-cp313-manylinux_2_17_s390x.manylinux2014_s390x.whl", hash = "sha256:319b27255aacd9923b8a276bb14d21a5f7ff82564c744235fc5eae58d95422ae", size = 474936, upload-time = "2025-10-14T15:05:07.906Z" },
    { url = "https://files.pythonhosted.org/packages/62/da/def65b170a3815af7bd40a3e7010bf6ab53089ef1b75d05dd5385b87cf08/watchfiles-1.1.1-cp313-cp313-manylinux_2_17_x86_64.manylinux2014_x86_64.whl", hash = "sha256:c755367e51db90e75b19454b680903631d41f9e3607fbd941d296a020c2d752d", size = 456147, upload-time = "2025-10-14T15:05:09.138Z" },
    { url = "https://files.pythonhosted.org/packages/57/99/da6573ba71166e82d288d4df0839128004c67d2778d3b566c138695f5c0b/watchfiles-1.1.1-cp313-cp313-musllinux_1_1_aarch64.whl", hash = "sha256:c22c776292a23bfc7237a98f791b9ad3144b02116ff10d820829ce62dff46d0b", size = 630007, upload-time = "2025-10-14T15:05:10.117Z" },
    { url = "https://files.pythonhosted.org/packages/a8/51/7439c4dd39511368849eb1e53279cd3454b4a4dbace80bab88feeb83c6b5/watchfiles-1.1.1-cp313-cp313-musllinux_1_1_x86_64.whl", hash = "sha256:3a476189be23c3686bc2f4321dd501cb329c0a0469e77b7b534ee10129ae6374", size = 622280, upload-time = "2025-10-14T15:05:11.146Z" },
    { url = "https://files.pythonhosted.org/packages/95/9c/8ed97d4bba5db6fdcdb2b298d3898f2dd5c20f6b73aee04eabe56c59677e/watchfiles-1.1.1-cp313-cp313-win32.whl", hash = "sha256:bf0a91bfb5574a2f7fc223cf95eeea79abfefa404bf1ea5e339c0c1560ae99a0", size = 272056, upload-time = "2025-10-14T15:05:12.156Z" },
    { url = "https://files.pythonhosted.org/packages/1f/f3/c14e28429f744a260d8ceae18bf58c1d5fa56b50d006a7a9f80e1882cb0d/watchfiles-1.1.1-cp313-cp313-win_amd64.whl", hash = "sha256:52e06553899e11e8074503c8e716d574adeeb7e68913115c4b3653c53f9bae42", size = 288162, upload-time = "2025-10-14T15:05:13.208Z" },
    { url = "https://files.pythonhosted.org/packages/dc/61/fe0e56c40d5cd29523e398d31153218718c5786b5e636d9ae8ae79453d27/watchfiles-1.1.1-cp313-cp313-win_arm64.whl", hash = "sha256:ac3cc5759570cd02662b15fbcd9d917f7ecd47efe0d6b40474eafd246f91ea18", size = 277909, upload-time = "2025-10-14T15:05:14.49Z" },
    { url = "https://files.pythonhosted.org/packages/79/42/e0a7d749626f1e28c7108a99fb9bf524b501bbbeb9b261ceecde644d5a07/watchfiles-1.1.1-cp313-cp313t-macosx_10_12_x86_64.whl", hash = "sha256:563b116874a9a7ce6f96f87cd0b94f7faf92d08d0021e837796f0a14318ef8da", size = 403389, upload-time = "2025-10-14T15:05:15.777Z" },
    { url = "https://files.pythonhosted.org/packages/15/49/08732f90ce0fbbc13913f9f215c689cfc9ced345fb1bcd8829a50007cc8d/watchfiles-1.1.1-cp313-cp313t-macosx_11_0_arm64.whl", hash = "sha256:3ad9fe1dae4ab4212d8c91e80b832425e24f421703b5a42ef2e4a1e215aff051", size = 389964, upload-time = "2025-10-14T15:05:16.85Z" },
    { url = "https://files.pythonhosted.org/packages/27/0d/7c315d4bd5f2538910491a0393c56bf70d333d51bc5b34bee8e68e8cea19/watchfiles-1.1.1-cp313-cp313t-manylinux_2_17_aarch64.manylinux2014_aarch64.whl", hash = "sha256:ce70f96a46b894b36eba678f153f052967a0d06d5b5a19b336ab0dbbd029f73e", size = 448114, upload-time = "2025-10-14T15:05:17.876Z" },
    { url = "https://files.pythonhosted.org/packages/c3/24/9e096de47a4d11bc4df41e9d1e61776393eac4cb6eb11b3e23315b78b2cc/watchfiles-1.1.1-cp313-cp313t-manylinux_2_17_armv7l.manylinux2014_armv7l.whl", hash = "sha256:cb467c999c2eff23a6417e58d75e5828716f42ed8289fe6b77a7e5a91036ca70", size = 460264, upload-time = "2025-10-14T15:05:18.962Z" },
    { url = "https://files.pythonhosted.org/packages/cc/0f/e8dea6375f1d3ba5fcb0b3583e2b493e77379834c74fd5a22d66d85d6540/watchfiles-1.1.1-cp313-cp313t-manylinux_2_17_i686.manylinux2014_i686.whl", hash = "sha256:836398932192dae4146c8f6f737d74baeac8b70ce14831a239bdb1ca882fc261", size = 487877, upload-time = "2025-10-14T15:05:20.094Z" },
    { url = "https://files.pythonhosted.org/packages/ac/5b/df24cfc6424a12deb41503b64d42fbea6b8cb357ec62ca84a5a3476f654a/watchfiles-1.1.1-cp313-cp313t-manylinux_2_17_ppc64le.manylinux2014_ppc64le.whl", hash = "sha256:743185e7372b7bc7c389e1badcc606931a827112fbbd37f14c537320fca08620", size = 595176, upload-time = "2025-10-14T15:05:21.134Z" },
    { url = "https://files.pythonhosted.org/packages/8f/b5/853b6757f7347de4e9b37e8cc3289283fb983cba1ab4d2d7144694871d9c/watchfiles-1.1.1-cp313-cp313t-manylinux_2_17_s390x.manylinux2014_s390x.whl", hash = "sha256:afaeff7696e0ad9f02cbb8f56365ff4686ab205fcf9c4c5b6fdfaaa16549dd04", size = 473577, upload-time = "2025-10-14T15:05:22.306Z" },
    { url = "https://files.pythonhosted.org/packages/e1/f7/0a4467be0a56e80447c8529c9fce5b38eab4f513cb3d9bf82e7392a5696b/watchfiles-1.1.1-cp313-cp313t-manylinux_2_17_x86_64.manylinux2014_x86_64.whl", hash = "sha256:3f7eb7da0eb23aa2ba036d4f616d46906013a68caf61b7fdbe42fc8b25132e77", size = 455425, upload-time = "2025-10-14T15:05:23.348Z" },
    { url = "https://files.pythonhosted.org/packages/8e/e0/82583485ea00137ddf69bc84a2db88bd92ab4a6e3c405e5fb878ead8d0e7/watchfiles-1.1.1-cp313-cp313t-musllinux_1_1_aarch64.whl", hash = "sha256:831a62658609f0e5c64178211c942ace999517f5770fe9436be4c2faeba0c0ef", size = 628826, upload-time = "2025-10-14T15:05:24.398Z" },
    { url = "https://files.pythonhosted.org/packages/28/9a/a785356fccf9fae84c0cc90570f11702ae9571036fb25932f1242c82191c/watchfiles-1.1.1-cp313-cp313t-musllinux_1_1_x86_64.whl", hash = "sha256:f9a2ae5c91cecc9edd47e041a930490c31c3afb1f5e6d71de3dc671bfaca02bf", size = 622208, upload-time = "2025-10-14T15:05:25.45Z" },
    { url = "https://files.pythonhosted.org/packages/c3/f4/0872229324ef69b2c3edec35e84bd57a1289e7d3fe74588048ed8947a323/watchfiles-1.1.1-cp314-cp314-macosx_10_12_x86_64.whl", hash = "sha256:d1715143123baeeaeadec0528bb7441103979a1d5f6fd0e1f915383fea7ea6d5", size = 404315, upload-time = "2025-10-14T15:05:26.501Z" },
    { url = "https://files.pythonhosted.org/packages/7b/22/16d5331eaed1cb107b873f6ae1b69e9ced582fcf0c59a50cd84f403b1c32/watchfiles-1.1.1-cp314-cp314-macosx_11_0_arm64.whl", hash = "sha256:39574d6370c4579d7f5d0ad940ce5b20db0e4117444e39b6d8f99db5676c52fd", size = 390869, upload-time = "2025-10-14T15:05:27.649Z" },
    { url = "https://files.pythonhosted.org/packages/b2/7e/5643bfff5acb6539b18483128fdc0ef2cccc94a5b8fbda130c823e8ed636/watchfiles-1.1.1-cp314-cp314-manylinux_2_17_aarch64.manylinux2014_aarch64.whl", hash = "sha256:7365b92c2e69ee952902e8f70f3ba6360d0d596d9299d55d7d386df84b6941fb", size = 449919, upload-time = "2025-10-14T15:05:28.701Z" },
    { url = "https://files.pythonhosted.org/packages/51/2e/c410993ba5025a9f9357c376f48976ef0e1b1aefb73b97a5ae01a5972755/watchfiles-1.1.1-cp314-cp314-manylinux_2_17_armv7l.manylinux2014_armv7l.whl", hash = "sha256:bfff9740c69c0e4ed32416f013f3c45e2ae42ccedd1167ef2d805c000b6c71a5", size = 460845, upload-time = "2025-10-14T15:05:30.064Z" },
    { url = "https://files.pythonhosted.org/packages/8e/a4/2df3b404469122e8680f0fcd06079317e48db58a2da2950fb45020947734/watchfiles-1.1.1-cp314-cp314-manylinux_2_17_i686.manylinux2014_i686.whl", hash = "sha256:b27cf2eb1dda37b2089e3907d8ea92922b673c0c427886d4edc6b94d8dfe5db3", size = 489027, upload-time = "2025-10-14T15:05:31.064Z" },
    { url = "https://files.pythonhosted.org/packages/ea/84/4587ba5b1f267167ee715b7f66e6382cca6938e0a4b870adad93e44747e6/watchfiles-1.1.1-cp314-cp314-manylinux_2_17_ppc64le.manylinux2014_ppc64le.whl", hash = "sha256:526e86aced14a65a5b0ec50827c745597c782ff46b571dbfe46192ab9e0b3c33", size = 595615, upload-time = "2025-10-14T15:05:32.074Z" },
    { url = "https://files.pythonhosted.org/packages/6a/0f/c6988c91d06e93cd0bb3d4a808bcf32375ca1904609835c3031799e3ecae/watchfiles-1.1.1-cp314-cp314-manylinux_2_17_s390x.manylinux2014_s390x.whl", hash = "sha256:04e78dd0b6352db95507fd8cb46f39d185cf8c74e4cf1e4fbad1d3df96faf510", size = 474836, upload-time = "2025-10-14T15:05:33.209Z" },
    { url = "https://files.pythonhosted.org/packages/b4/36/ded8aebea91919485b7bbabbd14f5f359326cb5ec218cd67074d1e426d74/watchfiles-1.1.1-cp314-cp314-manylinux_2_17_x86_64.manylinux2014_x86_64.whl", hash = "sha256:5c85794a4cfa094714fb9c08d4a218375b2b95b8ed1666e8677c349906246c05", size = 455099, upload-time = "2025-10-14T15:05:34.189Z" },
    { url = "https://files.pythonhosted.org/packages/98/e0/8c9bdba88af756a2fce230dd365fab2baf927ba42cd47521ee7498fd5211/watchfiles-1.1.1-cp314-cp314-musllinux_1_1_aarch64.whl", hash = "sha256:74d5012b7630714b66be7b7b7a78855ef7ad58e8650c73afc4c076a1f480a8d6", size = 630626, upload-time = "2025-10-14T15:05:35.216Z" },
    { url = "https://files.pythonhosted.org/packages/2a/84/a95db05354bf2d19e438520d92a8ca475e578c647f78f53197f5a2f17aaf/watchfiles-1.1.1-cp314-cp314-musllinux_1_1_x86_64.whl", hash = "sha256:8fbe85cb3201c7d380d3d0b90e63d520f15d6afe217165d7f98c9c649654db81", size = 622519, upload-time = "2025-10-14T15:05:36.259Z" },
    { url = "https://files.pythonhosted.org/packages/1d/ce/d8acdc8de545de995c339be67711e474c77d643555a9bb74a9334252bd55/watchfiles-1.1.1-cp314-cp314-win32.whl", hash = "sha256:3fa0b59c92278b5a7800d3ee7733da9d096d4aabcfabb9a928918bd276ef9b9b", size = 272078, upload-time = "2025-10-14T15:05:37.63Z" },
    { url = "https://files.pythonhosted.org/packages/c4/c9/a74487f72d0451524be827e8edec251da0cc1fcf111646a511ae752e1a3d/watchfiles-1.1.1-cp314-cp314-win_amd64.whl", hash = "sha256:c2047d0b6cea13b3316bdbafbfa0c4228ae593d995030fda39089d36e64fc03a", size = 287664, upload-time = "2025-10-14T15:05:38.95Z" },
    { url = "https://files.pythonhosted.org/packages/df/b8/8ac000702cdd496cdce998c6f4ee0ca1f15977bba51bdf07d872ebdfc34c/watchfiles-1.1.1-cp314-cp314-win_arm64.whl", hash = "sha256:842178b126593addc05acf6fce960d28bc5fae7afbaa2c6c1b3a7b9460e5be02", size = 277154, upload-time = "2025-10-14T15:05:39.954Z" },
    { url = "https://files.pythonhosted.org/packages/47/a8/e3af2184707c29f0f14b1963c0aace6529f9d1b8582d5b99f31bbf42f59e/watchfiles-1.1.1-cp314-cp314t-macosx_10_12_x86_64.whl", hash = "sha256:88863fbbc1a7312972f1c511f202eb30866370ebb8493aef2812b9ff28156a21", size = 403820, upload-time = "2025-10-14T15:05:40.932Z" },
    { url = "https://files.pythonhosted.org/packages/c0/ec/e47e307c2f4bd75f9f9e8afbe3876679b18e1bcec449beca132a1c5ffb2d/watchfiles-1.1.1-cp314-cp314t-macosx_11_0_arm64.whl", hash = "sha256:55c7475190662e202c08c6c0f4d9e345a29367438cf8e8037f3155e10a88d5a5", size = 390510, upload-time = "2025-10-14T15:05:41.945Z" },
    { url = "https://files.pythonhosted.org/packages/d5/a0/ad235642118090f66e7b2f18fd5c42082418404a79205cdfca50b6309c13/watchfiles-1.1.1-cp314-cp314t-manylinux_2_17_aarch64.manylinux2014_aarch64.whl", hash = "sha256:3f53fa183d53a1d7a8852277c92b967ae99c2d4dcee2bfacff8868e6e30b15f7", size = 448408, upload-time = "2025-10-14T15:05:43.385Z" },
    { url = "https://files.pythonhosted.org/packages/df/85/97fa10fd5ff3332ae17e7e40e20784e419e28521549780869f1413742e9d/watchfiles-1.1.1-cp314-cp314t-manylinux_2_17_armv7l.manylinux2014_armv7l.whl", hash = "sha256:6aae418a8b323732fa89721d86f39ec8f092fc2af67f4217a2b07fd3e93c6101", size = 458968, upload-time = "2025-10-14T15:05:44.404Z" },
    { url = "https://files.pythonhosted.org/packages/47/c2/9059c2e8966ea5ce678166617a7f75ecba6164375f3b288e50a40dc6d489/watchfiles-1.1.1-cp314-cp314t-manylinux_2_17_i686.manylinux2014_i686.whl", hash = "sha256:f096076119da54a6080e8920cbdaac3dbee667eb91dcc5e5b78840b87415bd44", size = 488096, upload-time = "2025-10-14T15:05:45.398Z" },
    { url = "https://files.pythonhosted.org/packages/94/44/d90a9ec8ac309bc26db808a13e7bfc0e4e78b6fc051078a554e132e80160/watchfiles-1.1.1-cp314-cp314t-manylinux_2_17_ppc64le.manylinux2014_ppc64le.whl", hash = "sha256:00485f441d183717038ed2e887a7c868154f216877653121068107b227a2f64c", size = 596040, upload-time = "2025-10-14T15:05:46.502Z" },
    { url = "https://files.pythonhosted.org/packages/95/68/4e3479b20ca305cfc561db3ed207a8a1c745ee32bf24f2026a129d0ddb6e/watchfiles-1.1.1-cp314-cp314t-manylinux_2_17_s390x.manylinux2014_s390x.whl", hash = "sha256:a55f3e9e493158d7bfdb60a1165035f1cf7d320914e7b7ea83fe22c6023b58fc", size = 473847, upload-time = "2025-10-14T15:05:47.484Z" },
    { url = "https://files.pythonhosted.org/packages/4f/55/2af26693fd15165c4ff7857e38330e1b61ab8c37d15dc79118cdba115b7a/watchfiles-1.1.1-cp314-cp314t-manylinux_2_17_x86_64.manylinux2014_x86_64.whl", hash = "sha256:8c91ed27800188c2ae96d16e3149f199d62f86c7af5f5f4d2c61a3ed8cd3666c", size = 455072, upload-time = "2025-10-14T15:05:48.928Z" },
    { url = "https://files.pythonhosted.org/packages/66/1d/d0d200b10c9311ec25d2273f8aad8c3ef7cc7ea11808022501811208a750/watchfiles-1.1.1-cp314-cp314t-musllinux_1_1_aarch64.whl", hash = "sha256:311ff15a0bae3714ffb603e6ba6dbfba4065ab60865d15a6ec544133bdb21099", size = 629104, upload-time = "2025-10-14T15:05:49.908Z" },
    { url = "https://files.pythonhosted.org/packages/e3/bd/fa9bb053192491b3867ba07d2343d9f2252e00811567d30ae8d0f78136fe/watchfiles-1.1.1-cp314-cp314t-musllinux_1_1_x86_64.whl", hash = "sha256:a916a2932da8f8ab582f242c065f5c81bed3462849ca79ee357dd9551b0e9b01", size = 622112, upload-time = "2025-10-14T15:05:50.941Z" },
    { url = "https://files.pythonhosted.org/packages/ba/4c/a888c91e2e326872fa4705095d64acd8aa2fb9c1f7b9bd0588f33850516c/watchfiles-1.1.1-pp310-pypy310_pp73-macosx_10_12_x86_64.whl", hash = "sha256:17ef139237dfced9da49fb7f2232c86ca9421f666d78c264c7ffca6601d154c3", size = 409611, upload-time = "2025-10-14T15:06:05.809Z" },
    { url = "https://files.pythonhosted.org/packages/1e/c7/5420d1943c8e3ce1a21c0a9330bcf7edafb6aa65d26b21dbb3267c9e8112/watchfiles-1.1.1-pp310-pypy310_pp73-macosx_11_0_arm64.whl", hash = "sha256:672b8adf25b1a0d35c96b5888b7b18699d27d4194bac8beeae75be4b7a3fc9b2", size = 396889, upload-time = "2025-10-14T15:06:07.035Z" },
    { url = "https://files.pythonhosted.org/packages/0c/e5/0072cef3804ce8d3aaddbfe7788aadff6b3d3f98a286fdbee9fd74ca59a7/watchfiles-1.1.1-pp310-pypy310_pp73-manylinux_2_17_aarch64.manylinux2014_aarch64.whl", hash = "sha256:77a13aea58bc2b90173bc69f2a90de8e282648939a00a602e1dc4ee23e26b66d", size = 451616, upload-time = "2025-10-14T15:06:08.072Z" },
    { url = "https://files.pythonhosted.org/packages/83/4e/b87b71cbdfad81ad7e83358b3e447fedd281b880a03d64a760fe0a11fc2e/watchfiles-1.1.1-pp310-pypy310_pp73-manylinux_2_17_x86_64.manylinux2014_x86_64.whl", hash = "sha256:0b495de0bb386df6a12b18335a0285dda90260f51bdb505503c02bcd1ce27a8b", size = 458413, upload-time = "2025-10-14T15:06:09.209Z" },
    { url = "https://files.pythonhosted.org/packages/d3/8e/e500f8b0b77be4ff753ac94dc06b33d8f0d839377fee1b78e8c8d8f031bf/watchfiles-1.1.1-pp311-pypy311_pp73-macosx_10_12_x86_64.whl", hash = "sha256:db476ab59b6765134de1d4fe96a1a9c96ddf091683599be0f26147ea1b2e4b88", size = 408250, upload-time = "2025-10-14T15:06:10.264Z" },
    { url = "https://files.pythonhosted.org/packages/bd/95/615e72cd27b85b61eec764a5ca51bd94d40b5adea5ff47567d9ebc4d275a/watchfiles-1.1.1-pp311-pypy311_pp73-macosx_11_0_arm64.whl", hash = "sha256:89eef07eee5e9d1fda06e38822ad167a044153457e6fd997f8a858ab7564a336", size = 396117, upload-time = "2025-10-14T15:06:11.28Z" },
    { url = "https://files.pythonhosted.org/packages/c9/81/e7fe958ce8a7fb5c73cc9fb07f5aeaf755e6aa72498c57d760af760c91f8/watchfiles-1.1.1-pp311-pypy311_pp73-manylinux_2_17_aarch64.manylinux2014_aarch64.whl", hash = "sha256:ce19e06cbda693e9e7686358af9cd6f5d61312ab8b00488bc36f5aabbaf77e24", size = 450493, upload-time = "2025-10-14T15:06:12.321Z" },
    { url = "https://files.pythonhosted.org/packages/6e/d4/ed38dd3b1767193de971e694aa544356e63353c33a85d948166b5ff58b9e/watchfiles-1.1.1-pp311-pypy311_pp73-manylinux_2_17_x86_64.manylinux2014_x86_64.whl", hash = "sha256:3e6f39af2eab0118338902798b5aa6664f46ff66bc0280de76fca67a7f262a49", size = 457546, upload-time = "2025-10-14T15:06:13.372Z" },
]

[[package]]
name = "wcwidth"
version = "0.2.14"
source = { registry = "https://pypi.org/simple" }
sdist = { url = "https://files.pythonhosted.org/packages/24/30/6b0809f4510673dc723187aeaf24c7f5459922d01e2f794277a3dfb90345/wcwidth-0.2.14.tar.gz", hash = "sha256:4d478375d31bc5395a3c55c40ccdf3354688364cd61c4f6adacaa9215d0b3605", size = 102293, upload-time = "2025-09-22T16:29:53.023Z" }
wheels = [
    { url = "https://files.pythonhosted.org/packages/af/b5/123f13c975e9f27ab9c0770f514345bd406d0e8d3b7a0723af9d43f710af/wcwidth-0.2.14-py2.py3-none-any.whl", hash = "sha256:a7bb560c8aee30f9957e5f9895805edd20602f2d7f720186dfd906e82b4982e1", size = 37286, upload-time = "2025-09-22T16:29:51.641Z" },
]

[[package]]
name = "websockets"
version = "15.0.1"
source = { registry = "https://pypi.org/simple" }
sdist = { url = "https://files.pythonhosted.org/packages/21/e6/26d09fab466b7ca9c7737474c52be4f76a40301b08362eb2dbc19dcc16c1/websockets-15.0.1.tar.gz", hash = "sha256:82544de02076bafba038ce055ee6412d68da13ab47f0c60cab827346de828dee", size = 177016, upload-time = "2025-03-05T20:03:41.606Z" }
wheels = [
    { url = "https://files.pythonhosted.org/packages/1e/da/6462a9f510c0c49837bbc9345aca92d767a56c1fb2939e1579df1e1cdcf7/websockets-15.0.1-cp310-cp310-macosx_10_9_universal2.whl", hash = "sha256:d63efaa0cd96cf0c5fe4d581521d9fa87744540d4bc999ae6e08595a1014b45b", size = 175423, upload-time = "2025-03-05T20:01:35.363Z" },
    { url = "https://files.pythonhosted.org/packages/1c/9f/9d11c1a4eb046a9e106483b9ff69bce7ac880443f00e5ce64261b47b07e7/websockets-15.0.1-cp310-cp310-macosx_10_9_x86_64.whl", hash = "sha256:ac60e3b188ec7574cb761b08d50fcedf9d77f1530352db4eef1707fe9dee7205", size = 173080, upload-time = "2025-03-05T20:01:37.304Z" },
    { url = "https://files.pythonhosted.org/packages/d5/4f/b462242432d93ea45f297b6179c7333dd0402b855a912a04e7fc61c0d71f/websockets-15.0.1-cp310-cp310-macosx_11_0_arm64.whl", hash = "sha256:5756779642579d902eed757b21b0164cd6fe338506a8083eb58af5c372e39d9a", size = 173329, upload-time = "2025-03-05T20:01:39.668Z" },
    { url = "https://files.pythonhosted.org/packages/6e/0c/6afa1f4644d7ed50284ac59cc70ef8abd44ccf7d45850d989ea7310538d0/websockets-15.0.1-cp310-cp310-manylinux_2_17_aarch64.manylinux2014_aarch64.whl", hash = "sha256:0fdfe3e2a29e4db3659dbd5bbf04560cea53dd9610273917799f1cde46aa725e", size = 182312, upload-time = "2025-03-05T20:01:41.815Z" },
    { url = "https://files.pythonhosted.org/packages/dd/d4/ffc8bd1350b229ca7a4db2a3e1c482cf87cea1baccd0ef3e72bc720caeec/websockets-15.0.1-cp310-cp310-manylinux_2_5_i686.manylinux1_i686.manylinux_2_17_i686.manylinux2014_i686.whl", hash = "sha256:4c2529b320eb9e35af0fa3016c187dffb84a3ecc572bcee7c3ce302bfeba52bf", size = 181319, upload-time = "2025-03-05T20:01:43.967Z" },
    { url = "https://files.pythonhosted.org/packages/97/3a/5323a6bb94917af13bbb34009fac01e55c51dfde354f63692bf2533ffbc2/websockets-15.0.1-cp310-cp310-manylinux_2_5_x86_64.manylinux1_x86_64.manylinux_2_17_x86_64.manylinux2014_x86_64.whl", hash = "sha256:ac1e5c9054fe23226fb11e05a6e630837f074174c4c2f0fe442996112a6de4fb", size = 181631, upload-time = "2025-03-05T20:01:46.104Z" },
    { url = "https://files.pythonhosted.org/packages/a6/cc/1aeb0f7cee59ef065724041bb7ed667b6ab1eeffe5141696cccec2687b66/websockets-15.0.1-cp310-cp310-musllinux_1_2_aarch64.whl", hash = "sha256:5df592cd503496351d6dc14f7cdad49f268d8e618f80dce0cd5a36b93c3fc08d", size = 182016, upload-time = "2025-03-05T20:01:47.603Z" },
    { url = "https://files.pythonhosted.org/packages/79/f9/c86f8f7af208e4161a7f7e02774e9d0a81c632ae76db2ff22549e1718a51/websockets-15.0.1-cp310-cp310-musllinux_1_2_i686.whl", hash = "sha256:0a34631031a8f05657e8e90903e656959234f3a04552259458aac0b0f9ae6fd9", size = 181426, upload-time = "2025-03-05T20:01:48.949Z" },
    { url = "https://files.pythonhosted.org/packages/c7/b9/828b0bc6753db905b91df6ae477c0b14a141090df64fb17f8a9d7e3516cf/websockets-15.0.1-cp310-cp310-musllinux_1_2_x86_64.whl", hash = "sha256:3d00075aa65772e7ce9e990cab3ff1de702aa09be3940d1dc88d5abf1ab8a09c", size = 181360, upload-time = "2025-03-05T20:01:50.938Z" },
    { url = "https://files.pythonhosted.org/packages/89/fb/250f5533ec468ba6327055b7d98b9df056fb1ce623b8b6aaafb30b55d02e/websockets-15.0.1-cp310-cp310-win32.whl", hash = "sha256:1234d4ef35db82f5446dca8e35a7da7964d02c127b095e172e54397fb6a6c256", size = 176388, upload-time = "2025-03-05T20:01:52.213Z" },
    { url = "https://files.pythonhosted.org/packages/1c/46/aca7082012768bb98e5608f01658ff3ac8437e563eca41cf068bd5849a5e/websockets-15.0.1-cp310-cp310-win_amd64.whl", hash = "sha256:39c1fec2c11dc8d89bba6b2bf1556af381611a173ac2b511cf7231622058af41", size = 176830, upload-time = "2025-03-05T20:01:53.922Z" },
    { url = "https://files.pythonhosted.org/packages/9f/32/18fcd5919c293a398db67443acd33fde142f283853076049824fc58e6f75/websockets-15.0.1-cp311-cp311-macosx_10_9_universal2.whl", hash = "sha256:823c248b690b2fd9303ba00c4f66cd5e2d8c3ba4aa968b2779be9532a4dad431", size = 175423, upload-time = "2025-03-05T20:01:56.276Z" },
    { url = "https://files.pythonhosted.org/packages/76/70/ba1ad96b07869275ef42e2ce21f07a5b0148936688c2baf7e4a1f60d5058/websockets-15.0.1-cp311-cp311-macosx_10_9_x86_64.whl", hash = "sha256:678999709e68425ae2593acf2e3ebcbcf2e69885a5ee78f9eb80e6e371f1bf57", size = 173082, upload-time = "2025-03-05T20:01:57.563Z" },
    { url = "https://files.pythonhosted.org/packages/86/f2/10b55821dd40eb696ce4704a87d57774696f9451108cff0d2824c97e0f97/websockets-15.0.1-cp311-cp311-macosx_11_0_arm64.whl", hash = "sha256:d50fd1ee42388dcfb2b3676132c78116490976f1300da28eb629272d5d93e905", size = 173330, upload-time = "2025-03-05T20:01:59.063Z" },
    { url = "https://files.pythonhosted.org/packages/a5/90/1c37ae8b8a113d3daf1065222b6af61cc44102da95388ac0018fcb7d93d9/websockets-15.0.1-cp311-cp311-manylinux_2_17_aarch64.manylinux2014_aarch64.whl", hash = "sha256:d99e5546bf73dbad5bf3547174cd6cb8ba7273062a23808ffea025ecb1cf8562", size = 182878, upload-time = "2025-03-05T20:02:00.305Z" },
    { url = "https://files.pythonhosted.org/packages/8e/8d/96e8e288b2a41dffafb78e8904ea7367ee4f891dafc2ab8d87e2124cb3d3/websockets-15.0.1-cp311-cp311-manylinux_2_5_i686.manylinux1_i686.manylinux_2_17_i686.manylinux2014_i686.whl", hash = "sha256:66dd88c918e3287efc22409d426c8f729688d89a0c587c88971a0faa2c2f3792", size = 181883, upload-time = "2025-03-05T20:02:03.148Z" },
    { url = "https://files.pythonhosted.org/packages/93/1f/5d6dbf551766308f6f50f8baf8e9860be6182911e8106da7a7f73785f4c4/websockets-15.0.1-cp311-cp311-manylinux_2_5_x86_64.manylinux1_x86_64.manylinux_2_17_x86_64.manylinux2014_x86_64.whl", hash = "sha256:8dd8327c795b3e3f219760fa603dcae1dcc148172290a8ab15158cf85a953413", size = 182252, upload-time = "2025-03-05T20:02:05.29Z" },
    { url = "https://files.pythonhosted.org/packages/d4/78/2d4fed9123e6620cbf1706c0de8a1632e1a28e7774d94346d7de1bba2ca3/websockets-15.0.1-cp311-cp311-musllinux_1_2_aarch64.whl", hash = "sha256:8fdc51055e6ff4adeb88d58a11042ec9a5eae317a0a53d12c062c8a8865909e8", size = 182521, upload-time = "2025-03-05T20:02:07.458Z" },
    { url = "https://files.pythonhosted.org/packages/e7/3b/66d4c1b444dd1a9823c4a81f50231b921bab54eee2f69e70319b4e21f1ca/websockets-15.0.1-cp311-cp311-musllinux_1_2_i686.whl", hash = "sha256:693f0192126df6c2327cce3baa7c06f2a117575e32ab2308f7f8216c29d9e2e3", size = 181958, upload-time = "2025-03-05T20:02:09.842Z" },
    { url = "https://files.pythonhosted.org/packages/08/ff/e9eed2ee5fed6f76fdd6032ca5cd38c57ca9661430bb3d5fb2872dc8703c/websockets-15.0.1-cp311-cp311-musllinux_1_2_x86_64.whl", hash = "sha256:54479983bd5fb469c38f2f5c7e3a24f9a4e70594cd68cd1fa6b9340dadaff7cf", size = 181918, upload-time = "2025-03-05T20:02:11.968Z" },
    { url = "https://files.pythonhosted.org/packages/d8/75/994634a49b7e12532be6a42103597b71098fd25900f7437d6055ed39930a/websockets-15.0.1-cp311-cp311-win32.whl", hash = "sha256:16b6c1b3e57799b9d38427dda63edcbe4926352c47cf88588c0be4ace18dac85", size = 176388, upload-time = "2025-03-05T20:02:13.32Z" },
    { url = "https://files.pythonhosted.org/packages/98/93/e36c73f78400a65f5e236cd376713c34182e6663f6889cd45a4a04d8f203/websockets-15.0.1-cp311-cp311-win_amd64.whl", hash = "sha256:27ccee0071a0e75d22cb35849b1db43f2ecd3e161041ac1ee9d2352ddf72f065", size = 176828, upload-time = "2025-03-05T20:02:14.585Z" },
    { url = "https://files.pythonhosted.org/packages/51/6b/4545a0d843594f5d0771e86463606a3988b5a09ca5123136f8a76580dd63/websockets-15.0.1-cp312-cp312-macosx_10_13_universal2.whl", hash = "sha256:3e90baa811a5d73f3ca0bcbf32064d663ed81318ab225ee4f427ad4e26e5aff3", size = 175437, upload-time = "2025-03-05T20:02:16.706Z" },
    { url = "https://files.pythonhosted.org/packages/f4/71/809a0f5f6a06522af902e0f2ea2757f71ead94610010cf570ab5c98e99ed/websockets-15.0.1-cp312-cp312-macosx_10_13_x86_64.whl", hash = "sha256:592f1a9fe869c778694f0aa806ba0374e97648ab57936f092fd9d87f8bc03665", size = 173096, upload-time = "2025-03-05T20:02:18.832Z" },
    { url = "https://files.pythonhosted.org/packages/3d/69/1a681dd6f02180916f116894181eab8b2e25b31e484c5d0eae637ec01f7c/websockets-15.0.1-cp312-cp312-macosx_11_0_arm64.whl", hash = "sha256:0701bc3cfcb9164d04a14b149fd74be7347a530ad3bbf15ab2c678a2cd3dd9a2", size = 173332, upload-time = "2025-03-05T20:02:20.187Z" },
    { url = "https://files.pythonhosted.org/packages/a6/02/0073b3952f5bce97eafbb35757f8d0d54812b6174ed8dd952aa08429bcc3/websockets-15.0.1-cp312-cp312-manylinux_2_17_aarch64.manylinux2014_aarch64.whl", hash = "sha256:e8b56bdcdb4505c8078cb6c7157d9811a85790f2f2b3632c7d1462ab5783d215", size = 183152, upload-time = "2025-03-05T20:02:22.286Z" },
    { url = "https://files.pythonhosted.org/packages/74/45/c205c8480eafd114b428284840da0b1be9ffd0e4f87338dc95dc6ff961a1/websockets-15.0.1-cp312-cp312-manylinux_2_5_i686.manylinux1_i686.manylinux_2_17_i686.manylinux2014_i686.whl", hash = "sha256:0af68c55afbd5f07986df82831c7bff04846928ea8d1fd7f30052638788bc9b5", size = 182096, upload-time = "2025-03-05T20:02:24.368Z" },
    { url = "https://files.pythonhosted.org/packages/14/8f/aa61f528fba38578ec553c145857a181384c72b98156f858ca5c8e82d9d3/websockets-15.0.1-cp312-cp312-manylinux_2_5_x86_64.manylinux1_x86_64.manylinux_2_17_x86_64.manylinux2014_x86_64.whl", hash = "sha256:64dee438fed052b52e4f98f76c5790513235efaa1ef7f3f2192c392cd7c91b65", size = 182523, upload-time = "2025-03-05T20:02:25.669Z" },
    { url = "https://files.pythonhosted.org/packages/ec/6d/0267396610add5bc0d0d3e77f546d4cd287200804fe02323797de77dbce9/websockets-15.0.1-cp312-cp312-musllinux_1_2_aarch64.whl", hash = "sha256:d5f6b181bb38171a8ad1d6aa58a67a6aa9d4b38d0f8c5f496b9e42561dfc62fe", size = 182790, upload-time = "2025-03-05T20:02:26.99Z" },
    { url = "https://files.pythonhosted.org/packages/02/05/c68c5adbf679cf610ae2f74a9b871ae84564462955d991178f95a1ddb7dd/websockets-15.0.1-cp312-cp312-musllinux_1_2_i686.whl", hash = "sha256:5d54b09eba2bada6011aea5375542a157637b91029687eb4fdb2dab11059c1b4", size = 182165, upload-time = "2025-03-05T20:02:30.291Z" },
    { url = "https://files.pythonhosted.org/packages/29/93/bb672df7b2f5faac89761cb5fa34f5cec45a4026c383a4b5761c6cea5c16/websockets-15.0.1-cp312-cp312-musllinux_1_2_x86_64.whl", hash = "sha256:3be571a8b5afed347da347bfcf27ba12b069d9d7f42cb8c7028b5e98bbb12597", size = 182160, upload-time = "2025-03-05T20:02:31.634Z" },
    { url = "https://files.pythonhosted.org/packages/ff/83/de1f7709376dc3ca9b7eeb4b9a07b4526b14876b6d372a4dc62312bebee0/websockets-15.0.1-cp312-cp312-win32.whl", hash = "sha256:c338ffa0520bdb12fbc527265235639fb76e7bc7faafbb93f6ba80d9c06578a9", size = 176395, upload-time = "2025-03-05T20:02:33.017Z" },
    { url = "https://files.pythonhosted.org/packages/7d/71/abf2ebc3bbfa40f391ce1428c7168fb20582d0ff57019b69ea20fa698043/websockets-15.0.1-cp312-cp312-win_amd64.whl", hash = "sha256:fcd5cf9e305d7b8338754470cf69cf81f420459dbae8a3b40cee57417f4614a7", size = 176841, upload-time = "2025-03-05T20:02:34.498Z" },
    { url = "https://files.pythonhosted.org/packages/cb/9f/51f0cf64471a9d2b4d0fc6c534f323b664e7095640c34562f5182e5a7195/websockets-15.0.1-cp313-cp313-macosx_10_13_universal2.whl", hash = "sha256:ee443ef070bb3b6ed74514f5efaa37a252af57c90eb33b956d35c8e9c10a1931", size = 175440, upload-time = "2025-03-05T20:02:36.695Z" },
    { url = "https://files.pythonhosted.org/packages/8a/05/aa116ec9943c718905997412c5989f7ed671bc0188ee2ba89520e8765d7b/websockets-15.0.1-cp313-cp313-macosx_10_13_x86_64.whl", hash = "sha256:5a939de6b7b4e18ca683218320fc67ea886038265fd1ed30173f5ce3f8e85675", size = 173098, upload-time = "2025-03-05T20:02:37.985Z" },
    { url = "https://files.pythonhosted.org/packages/ff/0b/33cef55ff24f2d92924923c99926dcce78e7bd922d649467f0eda8368923/websockets-15.0.1-cp313-cp313-macosx_11_0_arm64.whl", hash = "sha256:746ee8dba912cd6fc889a8147168991d50ed70447bf18bcda7039f7d2e3d9151", size = 173329, upload-time = "2025-03-05T20:02:39.298Z" },
    { url = "https://files.pythonhosted.org/packages/31/1d/063b25dcc01faa8fada1469bdf769de3768b7044eac9d41f734fd7b6ad6d/websockets-15.0.1-cp313-cp313-manylinux_2_17_aarch64.manylinux2014_aarch64.whl", hash = "sha256:595b6c3969023ecf9041b2936ac3827e4623bfa3ccf007575f04c5a6aa318c22", size = 183111, upload-time = "2025-03-05T20:02:40.595Z" },
    { url = "https://files.pythonhosted.org/packages/93/53/9a87ee494a51bf63e4ec9241c1ccc4f7c2f45fff85d5bde2ff74fcb68b9e/websockets-15.0.1-cp313-cp313-manylinux_2_5_i686.manylinux1_i686.manylinux_2_17_i686.manylinux2014_i686.whl", hash = "sha256:3c714d2fc58b5ca3e285461a4cc0c9a66bd0e24c5da9911e30158286c9b5be7f", size = 182054, upload-time = "2025-03-05T20:02:41.926Z" },
    { url = "https://files.pythonhosted.org/packages/ff/b2/83a6ddf56cdcbad4e3d841fcc55d6ba7d19aeb89c50f24dd7e859ec0805f/websockets-15.0.1-cp313-cp313-manylinux_2_5_x86_64.manylinux1_x86_64.manylinux_2_17_x86_64.manylinux2014_x86_64.whl", hash = "sha256:0f3c1e2ab208db911594ae5b4f79addeb3501604a165019dd221c0bdcabe4db8", size = 182496, upload-time = "2025-03-05T20:02:43.304Z" },
    { url = "https://files.pythonhosted.org/packages/98/41/e7038944ed0abf34c45aa4635ba28136f06052e08fc2168520bb8b25149f/websockets-15.0.1-cp313-cp313-musllinux_1_2_aarch64.whl", hash = "sha256:229cf1d3ca6c1804400b0a9790dc66528e08a6a1feec0d5040e8b9eb14422375", size = 182829, upload-time = "2025-03-05T20:02:48.812Z" },
    { url = "https://files.pythonhosted.org/packages/e0/17/de15b6158680c7623c6ef0db361da965ab25d813ae54fcfeae2e5b9ef910/websockets-15.0.1-cp313-cp313-musllinux_1_2_i686.whl", hash = "sha256:756c56e867a90fb00177d530dca4b097dd753cde348448a1012ed6c5131f8b7d", size = 182217, upload-time = "2025-03-05T20:02:50.14Z" },
    { url = "https://files.pythonhosted.org/packages/33/2b/1f168cb6041853eef0362fb9554c3824367c5560cbdaad89ac40f8c2edfc/websockets-15.0.1-cp313-cp313-musllinux_1_2_x86_64.whl", hash = "sha256:558d023b3df0bffe50a04e710bc87742de35060580a293c2a984299ed83bc4e4", size = 182195, upload-time = "2025-03-05T20:02:51.561Z" },
    { url = "https://files.pythonhosted.org/packages/86/eb/20b6cdf273913d0ad05a6a14aed4b9a85591c18a987a3d47f20fa13dcc47/websockets-15.0.1-cp313-cp313-win32.whl", hash = "sha256:ba9e56e8ceeeedb2e080147ba85ffcd5cd0711b89576b83784d8605a7df455fa", size = 176393, upload-time = "2025-03-05T20:02:53.814Z" },
    { url = "https://files.pythonhosted.org/packages/1b/6c/c65773d6cab416a64d191d6ee8a8b1c68a09970ea6909d16965d26bfed1e/websockets-15.0.1-cp313-cp313-win_amd64.whl", hash = "sha256:e09473f095a819042ecb2ab9465aee615bd9c2028e4ef7d933600a8401c79561", size = 176837, upload-time = "2025-03-05T20:02:55.237Z" },
    { url = "https://files.pythonhosted.org/packages/02/9e/d40f779fa16f74d3468357197af8d6ad07e7c5a27ea1ca74ceb38986f77a/websockets-15.0.1-pp310-pypy310_pp73-macosx_10_15_x86_64.whl", hash = "sha256:0c9e74d766f2818bb95f84c25be4dea09841ac0f734d1966f415e4edfc4ef1c3", size = 173109, upload-time = "2025-03-05T20:03:17.769Z" },
    { url = "https://files.pythonhosted.org/packages/bc/cd/5b887b8585a593073fd92f7c23ecd3985cd2c3175025a91b0d69b0551372/websockets-15.0.1-pp310-pypy310_pp73-macosx_11_0_arm64.whl", hash = "sha256:1009ee0c7739c08a0cd59de430d6de452a55e42d6b522de7aa15e6f67db0b8e1", size = 173343, upload-time = "2025-03-05T20:03:19.094Z" },
    { url = "https://files.pythonhosted.org/packages/fe/ae/d34f7556890341e900a95acf4886833646306269f899d58ad62f588bf410/websockets-15.0.1-pp310-pypy310_pp73-manylinux_2_17_aarch64.manylinux2014_aarch64.whl", hash = "sha256:76d1f20b1c7a2fa82367e04982e708723ba0e7b8d43aa643d3dcd404d74f1475", size = 174599, upload-time = "2025-03-05T20:03:21.1Z" },
    { url = "https://files.pythonhosted.org/packages/71/e6/5fd43993a87db364ec60fc1d608273a1a465c0caba69176dd160e197ce42/websockets-15.0.1-pp310-pypy310_pp73-manylinux_2_5_i686.manylinux1_i686.manylinux_2_17_i686.manylinux2014_i686.whl", hash = "sha256:f29d80eb9a9263b8d109135351caf568cc3f80b9928bccde535c235de55c22d9", size = 174207, upload-time = "2025-03-05T20:03:23.221Z" },
    { url = "https://files.pythonhosted.org/packages/2b/fb/c492d6daa5ec067c2988ac80c61359ace5c4c674c532985ac5a123436cec/websockets-15.0.1-pp310-pypy310_pp73-manylinux_2_5_x86_64.manylinux1_x86_64.manylinux_2_17_x86_64.manylinux2014_x86_64.whl", hash = "sha256:b359ed09954d7c18bbc1680f380c7301f92c60bf924171629c5db97febb12f04", size = 174155, upload-time = "2025-03-05T20:03:25.321Z" },
    { url = "https://files.pythonhosted.org/packages/68/a1/dcb68430b1d00b698ae7a7e0194433bce4f07ded185f0ee5fb21e2a2e91e/websockets-15.0.1-pp310-pypy310_pp73-win_amd64.whl", hash = "sha256:cad21560da69f4ce7658ca2cb83138fb4cf695a2ba3e475e0559e05991aa8122", size = 176884, upload-time = "2025-03-05T20:03:27.934Z" },
    { url = "https://files.pythonhosted.org/packages/fa/a8/5b41e0da817d64113292ab1f8247140aac61cbf6cfd085d6a0fa77f4984f/websockets-15.0.1-py3-none-any.whl", hash = "sha256:f7a866fbc1e97b5c617ee4116daaa09b722101d4a3c170c787450ba409f9736f", size = 169743, upload-time = "2025-03-05T20:03:39.41Z" },
]<|MERGE_RESOLUTION|>--- conflicted
+++ resolved
@@ -641,11 +641,8 @@
 dev = [
     { name = "coverage" },
     { name = "dj-database-url" },
-<<<<<<< HEAD
     { name = "django-stubs" },
-=======
     { name = "django-test-migrations" },
->>>>>>> c16ea1f8
     { name = "ipdb" },
     { name = "ipython", version = "8.37.0", source = { registry = "https://pypi.org/simple" }, marker = "python_full_version < '3.11'" },
     { name = "ipython", version = "9.8.0", source = { registry = "https://pypi.org/simple" }, marker = "python_full_version >= '3.11'" },
@@ -692,11 +689,8 @@
 dev = [
     { name = "coverage", specifier = ">=7.6.1" },
     { name = "dj-database-url", specifier = ">=2.2.0" },
-<<<<<<< HEAD
     { name = "django-stubs", specifier = ">=5.2.8" },
-=======
     { name = "django-test-migrations", specifier = ">=1.5.0" },
->>>>>>> c16ea1f8
     { name = "ipdb", specifier = ">=0.13.13" },
     { name = "ipython", specifier = ">=8.18.1" },
     { name = "mypy", specifier = ">=1.14.1" },
@@ -725,7 +719,6 @@
 psycopg3 = [{ name = "psycopg" }]
 
 [[package]]
-<<<<<<< HEAD
 name = "django-stubs"
 version = "5.2.8"
 source = { registry = "https://pypi.org/simple" }
@@ -754,7 +747,6 @@
 sdist = { url = "https://files.pythonhosted.org/packages/14/a2/d67f4a5200ff7626b104eddceaf529761cba4ed318a73ffdb0677551be73/django_stubs_ext-5.2.8.tar.gz", hash = "sha256:b39938c46d7a547cd84e4a6378dbe51a3dd64d70300459087229e5fee27e5c6b", size = 6487, upload-time = "2025-12-01T08:12:37.486Z" }
 wheels = [
     { url = "https://files.pythonhosted.org/packages/da/2d/cb0151b780c3730cf0f2c0fcb1b065a5e88f877cf7a9217483c375353af1/django_stubs_ext-5.2.8-py3-none-any.whl", hash = "sha256:1dd5470c9675591362c78a157a3cf8aec45d0e7a7f0cf32f227a1363e54e0652", size = 9949, upload-time = "2025-12-01T08:12:36.397Z" },
-=======
 name = "django-test-migrations"
 version = "1.5.0"
 source = { registry = "https://pypi.org/simple" }
@@ -764,7 +756,6 @@
 sdist = { url = "https://files.pythonhosted.org/packages/be/ed/7fc6f8e89d83565fc4acb93ae0a2387d885ac83cda445cb6c570f302bf55/django_test_migrations-1.5.0.tar.gz", hash = "sha256:1cbff04b1e82c5564a6f635284907b381cc11a2ff883adff46776d9126824f07", size = 20143, upload-time = "2025-04-18T10:15:38.547Z" }
 wheels = [
     { url = "https://files.pythonhosted.org/packages/c0/fe/38789c69f71adff9156bda7542d8fd05fcde1a109cf67bd7a1a139f8199f/django_test_migrations-1.5.0-py3-none-any.whl", hash = "sha256:96a08f085fc8bfaa53d44618341d82a2d22fd194c821cd81b147b66f0bec0da8", size = 25099, upload-time = "2025-04-18T10:15:37.16Z" },
->>>>>>> c16ea1f8
 ]
 
 [[package]]
