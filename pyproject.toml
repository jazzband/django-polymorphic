[build-system]
requires = ["hatchling"]
build-backend = "hatchling.build"

[project]
name = "django-polymorphic"
version = "4.5.1"
description = "Seamless polymorphic inheritance for Django models."
readme = "README.md"
license = "BSD-3-Clause"
license-files = [ "LICENSE" ]
requires-python = ">=3.10,<4.0"
repository = "https://github.com/jazzband/django-polymorphic"
homepage = "https://django-polymorphic.rtfd.io"
authors = [
  {name = "Bert Constantin", email = "bert.constantin@gmx.de"},
  {name = "Diederik van der Boor", email = "vdboor@edoburu.nl"},
  {name = "Christopher Glass", email = "tribaal@ubuntu.com"},
]
maintainers = [
  {name = "Brian Kohan", email = "bckohan@gmail.com"}
]
keywords = [
    "django", "polymorphic", "polymorphism", "django-admin", "django-orm", "django-formsets", "model"
]
classifiers = [
    "Development Status :: 5 - Production/Stable",
    "Environment :: Web Environment",
    "Framework :: Django",
    "Framework :: Django :: 4.2",
    "Framework :: Django :: 5.1",
    "Framework :: Django :: 5.2",
    "Framework :: Django :: 6.0",
    "Intended Audience :: Developers",
    "License :: OSI Approved :: BSD License",
    "Natural Language :: English",
    "Operating System :: OS Independent",
    "Programming Language :: Python :: 3",
    "Programming Language :: Python :: 3 :: Only",
    "Programming Language :: Python :: 3.10",
    "Programming Language :: Python :: 3.11",
    "Programming Language :: Python :: 3.12",
    "Programming Language :: Python :: 3.13",
    "Programming Language :: Python :: 3.14",
    "Topic :: Database",
    "Topic :: Internet :: WWW/HTTP",
    "Topic :: Internet :: WWW/HTTP :: Site Management",
    "Topic :: Software Development :: Libraries",
    "Topic :: Software Development :: Libraries :: Python Modules"
]
dependencies = [
    "Django >= 4.2",
   
]

[project.urls]
"Download" = "https://github.com/jazzband/django-polymorphic/tarball/master"
"Documentation" = "https://django-polymorphic.readthedocs.io"
"Homepage" = "https://github.com/jazzband/django-polymorphic"
"Repository" = "https://github.com/jazzband/django-polymorphic"
"Issues" = "https://github.com/jazzband/django-polymorphic/issues"
"Changelog" = "https://django-polymorphic.readthedocs.io/en/stable/changelog.html"
"Code_of_Conduct" = "https://jazzband.co/about/conduct"

[tool.uv]
package = true

[tool.hatch.version]
path = "src/polymorphic/__init__.py"

[tool.hatch.build.targets.sdist]
include = ["src/polymorphic"]
exclude = ["src/polymorphic/tests"]

[tool.hatch.build.targets.wheel]
packages = ["src/polymorphic"]
artifacts = ["*.mo"]

[tool.doc8]
max-line-length = 100
sphinx = true

[tool.ruff]
line-length = 99

exclude = [
    "**/migrations/*.py",
    "**/migrations/**",
]

[tool.ruff.lint]
extend-ignore = [
    "E501",
]
select = [
    "E",
    "F",
    "I",
    "W",
]

[tool.ruff.lint.per-file-ignores]
"example/**" = [
    "F401",
    "F403",
    "F405",
    "F841",
    "I",
]
"src/polymorphic/tests/**" = [
    "F401",
    "F403",
    "F405",
    "F841",
    "I",
]

[tool.pytest.ini_options]
DJANGO_SETTINGS_MODULE = "polymorphic.tests.settings"
pythonpath = ["src"]
django_find_project = false
testpaths = ["src/polymorphic/tests"]
python_files = "test_*.py"
python_classes = "Test*"
python_functions = "test_*"
norecursedirs = "*.egg .eggs dist build docs .tox .git __pycache__"
addopts = [
    "--strict-markers",
    "--cov"
]

[tool.coverage.run]
source = [
    "src"
]
omit = ["*/migrations/*", "*/tests/*", "src/polymorphic/tests/*"]
branch = true
relative_files = true

[tool.coverage.report]
show_missing = true

[dependency-groups]
dev = [
    "coverage>=7.6.1",
    "dj-database-url>=2.2.0",
<<<<<<< HEAD
    "django-stubs>=5.2.8",
=======
    "django-test-migrations>=1.5.0",
>>>>>>> c16ea1f8
    "ipdb>=0.13.13",
    "ipython>=8.18.1",
    "mypy>=1.14.1",
    "pre-commit>=3.5.0",
    "pytest>=8.3.4",
    "pytest-cov>=5.0.0",
    "pytest-django>=4.10.0",
    "pytest-playwright>=0.7.2",
    "ruff>=0.9.8",
    "tomlkit>=0.13.3",
    "tox>=4.24.1",
    "tox-uv>=1.13.1",
]
docs = [
    "django-extra-views>=0.15.0",
    "doc8>=1.1.2",
    "furo>=2025.7.19",
    "readme-renderer[md]>=43.0",
    "sphinx>=7.1.2",
    "sphinx-autobuild>=2024.10.3",
    "sphinxcontrib-django>=2.5",
]
psycopg2 = [
    "psycopg2>=2.9.10",
]
psycopg3 = [
    "psycopg",
]
mysql = [
    "mysqlclient>=1.4.0",
]

cx_oracle = [
    "cx-oracle>=8.3.0",
]
oracledb = [
    "oracledb>=2.3.0",
]<|MERGE_RESOLUTION|>--- conflicted
+++ resolved
@@ -144,11 +144,8 @@
 dev = [
     "coverage>=7.6.1",
     "dj-database-url>=2.2.0",
-<<<<<<< HEAD
     "django-stubs>=5.2.8",
-=======
     "django-test-migrations>=1.5.0",
->>>>>>> c16ea1f8
     "ipdb>=0.13.13",
     "ipython>=8.18.1",
     "mypy>=1.14.1",
